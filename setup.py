--- conflicted
+++ resolved
@@ -14,19 +14,12 @@
 # Names of required packages
 requires = [
     'IPy>=0.73',
-<<<<<<< HEAD
-    'Twisted<=15.4.0',
-    'pyasn1', # Twisted conch needs this, but doesn't say so
-    'pycrypto',
-    'pyparsing==1.5.7',
-=======
     'cryptography==1.4',
     'Twisted>=15.5.0,<17.0.0',
     'crochet==1.5.0',
     'mock==2.0.0',
     'pyasn1', # Twisted conch needs this, but doesn't say so
     'pyparsing~=2.2.0',
->>>>>>> 421f3a98
     'pytz',
     'SimpleParse',
     'gtextfsm',
