--- conflicted
+++ resolved
@@ -18,11 +18,7 @@
 [<Term: None>]
 """
 
-<<<<<<< HEAD
-__author__ = 'Jathan McCollum, Mike Harding, Michael Shields'
-=======
 __author__ = 'Jathan McCollum, Michael Harding, Michael Shields'
->>>>>>> d1061fa9
 __maintainer__ = 'Jathan McCollum'
 __email__ = 'jathan.mccollum@teamaol.com'
 __copyright__ = 'Copyright 2006-2013, AOL Inc.'
@@ -531,47 +527,44 @@
 
 class TIP(IPy.IP):
     """
-    CLass based on IPy.IP, but with extensions for Trigger.
-    Currently, only the only extension is the ability to
-    negate a network block.
-    Only used internally within the parser, as it's not
-    complete (doesn't interact well with IPy.IP objects).
-    Does not handle IPv6 yet.
+    Class based on IPy.IP, but with extensions for Trigger.
+    
+    Currently, only the only extension is the ability to negate a network
+    block. Only used internally within the parser, as it's not complete
+    (doesn't interact well with IPy.IP objects). Does not handle IPv6 yet.
     """
     def __init__(self, data, **kwargs):
-        # insert logic to handle 'except'
-        # preserve negated flag if it exists already
-        negated=getattr(data,'negated',False)
+        # Insert logic to handle 'except' preserve negated flag if it exists
+        # already
+        negated = getattr(data, 'negated', False)
         # is data a string?
         if isinstance(data, (str, unicode)):
             d = data.split()
-            if len(d)==2 and d[-1]=='except':
-                negated=True
-                data=d[0]
+            if len(d) == 2 and d[-1] == 'except':
+                negated = True
+                data = d[0]
         IPy.IP.__init__(self, data, **kwargs)
         self.negated = negated # set 'negated' variable
 
-    # needs to be different for negation
-    # arbitrary decision is, use IP compare, and then
-    # break ties where negated > not negated
+    # Needs to be different for negation. The arbitrary decision is, use IP
+    # compare, and then break ties where negated > not negated.
     def __cmp__(self, other):
         # compute base comparison
         bc = IPy.IP.__cmp__(self, other)
         if bc != 0:
             return bc
-        # 
         if self.negated == other.negated:
             return bc
-        # arbitrarily, make negated > not negated
+        # Arbitrarily, make negated > not negated
         if self.negated:
             return 1
         else:
             return -1
 
     def __repr__(self):
-        # just stick an 'except' at the end if except is set
-        # since we don't code to accept this in the constructor
-        # really just provided, for now, as a debugging aid
+        # Just stick an 'except' at the end if except is set since we don't
+        # code to accept this in the constructor really just provided, for now,
+        # as a debugging aid.
         rs = IPy.IP.__repr__(self)
         if self.negated:
             # insert ' except' into the repr.
@@ -582,9 +575,8 @@
         return rs
 
     def __str__(self):
-        # IPy is not a new-style class, so the following doesn't
-        # work
-#        return super(TIP, self).__str__()
+        # IPy is not a new-style class, so the following doesn't work:
+        # return super(TIP, self).__str__()
         rs = IPy.IP.__str__(self)
         if self.negated:
             rs += ' except'
@@ -592,47 +584,16 @@
 
     def __contains__(self, item):
         """
-<<<<<<< HEAD
-        Should return True if item is in self and negated is False, False otherwise.
-        """
-        matched = IPy.IP.__contains__(self, item)
-        return matched and not self.negated
-
-def IP(arg):
-    """Wrapper for IPy.IP to intercept exception text and make it more user-friendly."""
-    # Junos 'except' handling is currently here, but arguably should be moved
-    # to MyIP
-    negated = getattr(arg, 'negated', False) # Maintain previously assigned value
-    try:
-        try:
-            if arg.endswith('except'):
-                arg = arg.rstrip('except')
-                negated = True
-        except:
-            pass
-        try:
-            arg = arg.rstrip() # remove any trailing whitespace
-        except:
-            pass
-        myip = MyIPy(arg)
-        if negated:
-            myip.negated = True
-        return myip
-    except Exception as e:
-        raise e
-#        raise ValueError('Bad network block: %s' % arg)
-=======
         Containment logic, including except.
         """
-        # how do deal when one item is an IP?
-        # calculate XOR
+        item = TIP(item)
+        # Calculate XOR
         xo = self.negated ^ item.negated
-        # if one item is negated, it's never contained
+        # If one item is negated, it's never contained.
         if xo:
             return False
         matched = IPy.IP.__contains__(self, item)
         return matched ^ self.negated
->>>>>>> d1061fa9
 
 class Comment(object):
     """
@@ -1495,13 +1456,8 @@
             elif addr.prefixlen() == 32:
                 a.append('host %s' % addr.net())
             else:
-<<<<<<< HEAD
                 inverse_mask = make_inverse_mask(addr.prefixlen())
                 a.append('%s %s' % (addr.net(), inverse_mask))
-=======
-                stupid_mask = str(TIP(2**(32-addr.prefixlen())-1))
-                a.append('%s %s' % (addr.net(), stupid_mask))
->>>>>>> d1061fa9
         return a
 
     def output_junos(self):
@@ -1710,17 +1666,13 @@
         CIDR prefix
     """
     inverse_bits = 2 ** (32 - prefixlen) - 1
-    return IP(inverse_bits)
+    return TIP(inverse_bits)
 
 
 # Build a table to unwind Cisco's weird inverse netmask.
-<<<<<<< HEAD
 # TODO (jathan): These don't actually get sorted properly, but it doesn't seem
 # to have mattered up until now. Worth looking into it at some point, though.
 inverse_mask_table = dict([(make_inverse_mask(x), x) for x in range(0, 33)])
-=======
-inverse_mask_table = dict([(TIP(2**(32-x)-1), x) for x in range(0, 33)])
->>>>>>> d1061fa9
 
 def handle_ios_match(a):
     protocol, source, dest = a[:3]
