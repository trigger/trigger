# -*- coding: utf-8 -*-

"""
Login and basic command-line interaction support using the Twisted asynchronous
I/O framework. The Trigger Twister is just like the Mersenne Twister, except not at all.
"""

__author__ = 'Jathan McCollum, Eileen Tschetter, Mark Thomas, Michael Shields'
__maintainer__ = 'Jathan McCollum'
__email__ = 'jathan.mccollum@teamaol.com'
__copyright__ = 'Copyright 2006-2012, AOL Inc.'

from copy import copy
import fcntl
import os
import re
import signal
import socket
import struct
import sys
import tty
from xml.etree.ElementTree import Element, ElementTree, XMLTreeBuilder, tostring
from twisted.conch.ssh.channel import SSHChannel
from twisted.conch.ssh.common import getNS, NS
from twisted.conch.ssh.connection import SSHConnection
from twisted.conch.ssh.session import packRequest_pty_req
from twisted.conch.ssh.transport import (DISCONNECT_CONNECTION_LOST,
                                         DISCONNECT_HOST_NOT_ALLOWED_TO_CONNECT,
                                         DISCONNECT_NO_MORE_AUTH_METHODS_AVAILABLE)
from twisted.conch.ssh.transport import SSHClientTransport
from twisted.conch.ssh.userauth import SSHUserAuthClient
from twisted.conch.telnet import Telnet, TelnetProtocol, ProtocolTransportMixin
from twisted.internet import defer, reactor, stdio, task
from twisted.internet.error import ConnectionDone, ConnectionLost
from twisted.internet.error import ConnectionRefusedError
from twisted.internet.protocol import ClientFactory, Protocol
from twisted.protocols.policies import TimeoutMixin
from twisted.python import log

from trigger.conf import settings
from trigger import tacacsrc, exceptions
from trigger.utils import network, cli

# Exports
# TODO (jathan): Setting this prevents everything from showing up in the Sphinx
# docs; so let's make sure we account for that ;)
#__all__ = ('connect', 'execute', 'stop_reactor')


# Constants
CONTINUE_PROMPTS = ['continue?', 'proceed?', '(y/n):', '[y/n]:']
DEFAULT_PROMPT_PAT = r'\S+#' # Will match most hardware
IOSLIKE_PROMPT_PAT = r'\S+(\(config(-[a-z:1-9]+)?\))?#'
SCREENOS_PROMPT_PAT = '(\w+?:|)[\w().-]*\(?([\w.-])?\)?\s*->\s*$'
NETSCALER_PROMPT_PAT = '\sDone\n$' # ' Done \n' only


# Functions
#==================
# Helper functions
#==================
def has_junoscript_error(tag):
    """Test whether an Element contains a Junoscript xnm:error."""
    if ElementTree(tag).find('.//{http://xml.juniper.net/xnm/1.1/xnm}error'):
        return True
    return False

def has_ioslike_error(s):
    """Test whether a string seems to contain an IOS-like error."""
    tests = (
        s.startswith('%'),     # Cisco, Arista
        '\n%' in s,            # Foundry
        'syntax error: ' in s, # Brocade VDX
    )

    return any(tests)

def has_netscaler_error(s):
    """Test whether a string seems to contain a NetScaler error."""
    return s.startswith('ERROR:')

def is_awaiting_confirmation(prompt):
    """
    Checks if a prompt is asking for us for confirmation and returns a Boolean.

    :param prompt: The prompt string to check
    """
    log.msg('Got confirmation prompt: %r' % prompt)
    prompt = prompt.lower()
    matchlist = CONTINUE_PROMPTS
    return any(prompt.endswith(match) for match in matchlist)

def stop_reactor():
    """Stop the reactor if it's already running."""
    from twisted.internet import reactor
    if reactor.running:
        reactor.stop()

#==================
# PTY functions
#==================
def pty_connect(device, action, creds=None, display_banner=None,
                ping_test=False, init_commands=None):
    """
    Connect to a ``device`` and log in. Use SSHv2 or telnet as appropriate.

    :param device:
        A `~trigger.netdevices.NetDevice` object.

    :param action:
        A Twisted ``Protocol`` instance (not class) that will be activated when
        the session is ready.

    :param creds:
        A 2-tuple (username, password). By default, credentials from
        ``.tacacsrc`` will be used according to ``settings.DEFAULT_REALM``.
        Override that here.

    :param display_banner:
        Will be called for SSH pre-authentication banners. It will receive two
        args, ``banner`` and ``language``. By default, nothing will be done
        with the banner.

    :param ping_test:
        If set, the device is pinged and must succeed in order to proceed.

    :param init_commands:
        A list of commands to execute upon logging into the device.

    :returns: A Twisted ``Deferred`` object
    """
    d = defer.Deferred()

    # Only proceed if ping succeeds
    if ping_test:
        log.msg('Pinging %s' % device, debug=True)
        if not network.ping(device.nodeName):
            log.msg('Ping to %s failed' % device, debug=True)
            return None

    # SSH?
    #log.msg('SSH TYPES: %s' % settings.SSH_TYPES, debug=True)
    if device.can_ssh_pty():
        log.msg('SSH connection test PASSED')
        if hasattr(sys, 'ps1') or not sys.stderr.isatty() \
         or not sys.stdin.isatty() or not sys.stdout.isatty():
            # Shell not in interactive mode.
            pass

        else:
            if not creds and device.is_firewall():
                creds = tacacsrc.get_device_password(device.nodeName)

        factory = TriggerSSHPtyClientFactory(d, action, creds, display_banner,
                                             init_commands)
        log.msg('Trying SSH to %s' % device, debug=True)
        port = 22
        #reactor.connectTCP(device.nodeName, 22, factory)

    # or Telnet?
    else:
        log.msg('SSH connection test FAILED, falling back to telnet')
        factory = TriggerTelnetClientFactory(d, action, creds,
                                             init_commands=init_commands)
        log.msg('Trying telnet to %s' % device, debug=True)
        port = 23
        #reactor.connectTCP(device.nodeName, 23, factory)

    reactor.connectTCP(device.nodeName, port, factory)
    print '\nFetching credentials from %s' % factory.tcrc.file_name

    return d

login_failed = None
def handle_login_failure(failure):
    """
    An errback to try detect a login failure

    :param failure:
        A Twisted ``Failure`` instance
    """
    global login_failed
    login_failed = failure

def connect(device, init_commands=None, output_logger=None, login_errback=None,
            reconnect_handler=None):
    """
    Connect to a network device via pty for an interactive shell.

    :param device:
        A `~trigger.netdevices.NetDevice` object.

    :param init_commands:
        (Optional) A list of commands to execute upon logging into the device.
        If not set, they will be attempted to be read from ``.gorc``.

    :param output_logger:
        (Optional) If set all data received by the device, including user
        input, will be written to this logger. This logger must behave like a
        file-like object and a implement a `.write()` method. Hint: Use
        ``StringIO``.

    :param login_errback:
        (Optional) An callable to be used as an errback that will handle the
        login failure behavior. If not set the default handler will be used.

    :param reconnect_handler:
        (Optional) A callable to handle the behavior of an authentication
        failure after a login has failed. If not set default handler will be
        used.
    """
    # Need to pass ^C through to the router so we can abort traceroute, etc.
    print 'Connecting to %s.  Use ^X to exit.' % device

    # Fetch the initial commands for the device
    if init_commands is None:
        from trigger import gorc
        init_commands = gorc.get_init_commands(device.vendor.name)

    # Sane defaults
    if login_errback is None:
        login_errback = handle_login_failure
    if reconnect_handler is None:
        reconnect_handler = cli.update_password_and_reconnect

    try:
        d = pty_connect(device, Interactor(log_to=output_logger),
                        init_commands=init_commands)
        d.addErrback(login_errback)
        d.addErrback(log.err)
        d.addCallback(lambda x: stop_reactor())
    except AttributeError, err:
        sys.stderr.write('Could not connect to %s.\n' % device)
        return 2 # Bad exit code

    cli.setup_tty_for_pty(reactor.run)

    # If there is a login failure stop the reactor so we can take raw_input(),
    # ask the user if they, want to update their cached credentials, and
    # prompt them to connect. Otherwise just display the error message and
    # exit.
    if login_failed is not None:
        stop_reactor()

        #print '\nLogin failed for the following reason:\n'
        print '\nConnection failed for the following reason:\n'
        print '%s\n' % login_failed.value

        if login_failed.type == exceptions.LoginFailure:
            reconnect_handler(device.nodeName)

        print 'BYE'

    return 0 # Good exit code

#==================
# Execute Factory functions
#==================
def _choose_execute(device):
    """
    Return the appropriate execute_ function for the given ``device`` based on
    platform and SSH/Telnet availability.

    :param device:
        A `~trigger.netdevices.NetDevice` object.
    """
    if device.is_ioslike():
        _execute = execute_ioslike
    elif device.is_netscaler():
        _execute = execute_netscaler
    elif device.is_netscreen():
        _execute = execute_netscreen
    elif device.vendor == 'juniper':
        _execute = execute_junoscript
    else:
        def null(*args, **kwargs):
            """Does nothing."""
            return None
        _execute = null

    return _execute

def execute(device, commands, creds=None, incremental=None, with_errors=False,
            timeout=settings.DEFAULT_TIMEOUT, command_interval=0):
    """
    Connect to a ``device`` and sequentially execute all the commands in the
    iterable ``commands``.

    Returns a Twisted ``Deferred`` object, whose callback will get a sequence
    of all the results after the connection is finished.

    ``commands`` is usually just a list, however, you can have also make it a
    generator, and have it and ``incremental`` share a closure to some state
    variables. This allows you to determine what commands to execute
    dynamically based on the results of previous commands. This implementation
    is experimental and it might be a better idea to have the ``incremental``
    callback determine what command to execute next; it could then be a method
    of an object that keeps state.

        BEWARE: Your generator cannot block; you must immediately
        decide what next command to execute, if any.

    Any ``None`` in the command sequence will result in a ``None`` being placed in
    the output sequence, with no command issued to the device.

    If any command returns an error, the connection is dropped immediately and
    the errback will fire with the failed command. You may set ``with_errors``
    to get the exception objects in the list instead.

    Connection failures will still fire the errback.

    `~trigger.exceptions.LoginTimeout` errors are always possible if the login
    process takes longer than expected and cannot be disabled.

    :param device:
        A `~trigger.netdevices.NetDevice` object

    :param commands:
        An iterable of commands to execute (without newlines).

    :param creds:
        (Optional) A 2-tuple of (username, password). If unset it will fetch it
        from ``.tacacsrc``.

    :param incremental:
        (Optional) A callback that will be called with an empty sequence upon
        connection and then called every time a result comes back from the
        device, with the list of all results.

    :param with_errors:
        (Optional) Return exceptions as results instead of raising them

    :param timeout:
        (Optional) Command response timeout in seconds. Set to ``None`` to
        disable. The default is in ``settings.DEFAULT_TIMEOUT``.
        `~trigger.exceptions.CommandTimeout` errors will result if a command seems
        to take longer to return than specified.

    :param command_interval:
        (Optional) Amount of time in seconds to wait between sending commands.

    :returns: A Twisted ``Deferred`` object
    """
    execute_func = _choose_execute(device)
    return execute_func(device=device, commands=commands, creds=creds,
                        incremental=incremental, with_errors=with_errors,
                        timeout=timeout, command_interval=command_interval)

def execute_generic_ssh(device, commands, creds=None, incremental=None,
                        with_errors=False, timeout=settings.DEFAULT_TIMEOUT,
                        command_interval=0, channel=None, prompt_pattern=None,
                        method='Generic'):
    """
    Use default SSH channel to execute commands on a device. Should work with
    anything not wonky.

    Please see `~trigger.twister.execute` for a full description of the
    arguments and how this works.
    """
    d = defer.Deferred()

    # Fallback to sane defaults if they aren't specified
    if channel is None:
        channel = TriggerSSHGenericChannel
    if prompt_pattern is None:
        prompt_pattern = DEFAULT_PROMPT_PAT

    factory = TriggerSSHChannelFactory(d, commands, creds, incremental,
                                       with_errors, timeout, channel,
                                       command_interval, prompt_pattern, device)

    log.msg('Trying %s SSH to %s' % (method, device), debug=True)
    reactor.connectTCP(device.nodeName, 22, factory)
    return d


def execute_junoscript(device, commands, creds=None, incremental=None,
                       with_errors=False, timeout=settings.DEFAULT_TIMEOUT,
                       command_interval=0):
    """
    Connect to a Juniper device and enable Junoscript XML mode. All commands
    are expected to be XML commands (ElementTree.Element objects suitable for
    wrapping in ``<rpc>`` elements). Errors are expected to be of type
    ``xnm:error``. Note that prompt detection is not used here.

    Please see `~trigger.twister.execute` for a full description of the
    arguments and how this works.
    """

    assert device.vendor == 'juniper'

    channel = TriggerSSHJunoscriptChannel
    prompt_pattern = ''
    method = 'Junoscript'
    return execute_generic_ssh(device, commands, creds, incremental,
                               with_errors, timeout, command_interval, channel,
                               prompt_pattern, method)

def execute_ioslike(device, commands, creds=None, incremental=None,
                    with_errors=False, timeout=settings.DEFAULT_TIMEOUT,
                    command_interval=0, loginpw=None, enablepw=None):
    """
    Execute commands on a Cisco/IOS-like device. It will automatically try to
    connect using SSH if it is available and not disabled in ``settings.py``.
    If SSH is unavailable, it will fallback to telnet unless that is also
    disabled in the settings. Otherwise it will fail, so you should probably
    make sure one or the other is enabled!

    Please see `~trigger.twister.execute` for a full description of the
    arguments and how this works.
    """
    # Try SSH if it's available and enabled
    if device.can_ssh_async():
        log.msg('execute_ioslike: SSH ENABLED for %s' % device.nodeName)
        #return execute_ioslike_ssh(device, commands, *args, **kwargs)
        return execute_ioslike_ssh(device=device, commands=commands,
                                   creds=creds, incremental=incremental,
                                   with_errors=with_errors, timeout=timeout,
                                   command_interval=command_interval)

    # Fallback to telnet if it's enabled
    elif settings.TELNET_ENABLED:
        log.msg('execute_ioslike: TELNET ENABLED for %s' % device.nodeName)
        #return execute_ioslike_telnet(device, commands, *args, **kwargs)
        return execute_ioslike_telnet(device=device, commands=commands,
                                      creds=creds, incremental=incremental,
                                      with_errors=with_errors, timeout=timeout,
                                      command_interval=command_interval,
                                      loginpw=loginpw, enablepw=enablepw)

    else:
        msg = 'Both SSH and telnet either failed or are disabled.'
        raise exceptions.ConnectionFailure(msg)

def execute_ioslike_telnet(device, commands, creds=None, incremental=None,
                           with_errors=False, timeout=settings.DEFAULT_TIMEOUT,
                           command_interval=0, loginpw=None, enablepw=None):
    """
    Execute commands via telnet on a Cisco/IOS-like device.

    Please see `~trigger.twister.execute` for a full description of the
    arguments and how this works.
    """
    assert device.is_ioslike()

    d = defer.Deferred()
    action = IoslikeSendExpect(device, commands, incremental, with_errors,
                               timeout, command_interval)
    factory = TriggerTelnetClientFactory(d, action, creds, loginpw, enablepw)

    log.msg('Trying IOS-like scripting to %s' % device, debug=True)
    reactor.connectTCP(device.nodeName, 23, factory)
    return d

def execute_ioslike_ssh(device, commands, creds=None, incremental=None,
                        with_errors=False, timeout=settings.DEFAULT_TIMEOUT,
                        command_interval=0):
    """
    Execute via SSH for IOS-like devices with some exceptions.

    Currently confirmed for A10, Brocade MLX, and Cisco only. For all other
    IOS-like vendors will use telnet for now. :(

    Please see `~trigger.twister.execute` for a full description of the
    arguments and how this works.
    """
    assert device.is_ioslike()

    channel = TriggerSSHGenericChannel
    prompt_pattern = IOSLIKE_PROMPT_PAT
    method = 'IOS-like'

    ##jathan
    if device.vendor == 'arista':
        channel = TriggerSSHAristaChannel
        method = 'Arista'
    ##jathan

    return execute_generic_ssh(device, commands, creds, incremental,
                               with_errors, timeout, command_interval, channel,
                               prompt_pattern, method)

def execute_netscreen(device, commands, creds=None, incremental=None,
                      with_errors=False, timeout=settings.DEFAULT_TIMEOUT,
                      command_interval=0):
    """
    Execute commands on a NetScreen device running ScreenOS. For NetScreen
    devices running Junos, use `~trigger.twister.execute_junoscript`.

    Please see `~trigger.twister.execute` for a full description of the
    arguments and how this works.
    """
    assert device.is_netscreen()

    # We live in a world where not every NetScreen device is local and can use
    # TACACS, so we must store unique credentials for each NetScreen device.
    if not creds:
        creds = tacacsrc.get_device_password(device.nodeName)

    channel = TriggerSSHGenericChannel
    prompt_pattern = SCREENOS_PROMPT_PAT
    method = 'NetScreen'
    return execute_generic_ssh(device, commands, creds, incremental,
                               with_errors, timeout, command_interval, channel,
                               prompt_pattern, method)

def execute_netscaler(device, commands, creds=None, incremental=None,
                      with_errors=False, timeout=settings.DEFAULT_TIMEOUT,
                      command_interval=0):
    """
    Execute commands on a NetScaler device.

    Please see `~trigger.twister.execute` for a full description of the
    arguments and how this works.
    """
    assert device.is_netscaler()

    channel = TriggerSSHNetscalerChannel
    prompt_pattern = NETSCALER_PROMPT_PAT
    method = 'NetScaler'
    return execute_generic_ssh(device, commands, creds, incremental,
                               with_errors, timeout, command_interval, channel,
                               prompt_pattern, method)


# Classes
#==================
# Client Basics
#==================
class TriggerClientFactory(ClientFactory):
    """
    Factory for all clients. Subclass me.
    """
    def __init__(self, deferred, creds=None, init_commands=None):
        self.d = deferred
        self.tcrc = tacacsrc.Tacacsrc()
        if creds is None:
            log.msg('creds not defined, fetching...', debug=True)
            realm = settings.DEFAULT_REALM
            creds = self.tcrc.creds.get(realm, tacacsrc.get_device_password(realm))
        self.creds = creds

        ##jathan
        #self.results = None
        self.results = []
        ##jathan
        self.err = None

        # Setup and run the initial commands
        if init_commands is None:
            init_commands = [] # We need this to be a list
        self.init_commands = init_commands
        log.msg('INITIAL COMMANDS: %r' % self.init_commands, debug=True)
        self.initialized = False

    def clientConnectionFailed(self, connector, reason):
        """Do this when the connection fails."""
        log.msg('Client connection failed. Reason: %s' % reason)
        self.d.errback(reason)

    def clientConnectionLost(self, connector, reason):
        """Do this when the connection is lost."""
        log.msg('Client connection lost. Reason: %s' % reason)
        if self.err:
            log.msg('Got err: %r' % self.err)
            #log.err(self.err)
            self.d.errback(self.err)
        else:
            log.msg('Got results: %r' % self.results)
            self.d.callback(self.results)

    def _init_commands(self, protocol):
        """
        Execute any initial commands specified.

        :param protocol: A Protocol instance (e.g. action) to which to write
        the commands.
        """
        if not self.initialized:
            log.msg('Not initialized, sending init commands', debug=True)
            while self.init_commands:
                next_init = self.init_commands.pop(0)
                log.msg('Sending: %r' % next_init, debug=True)
                protocol.write(next_init + '\n')
            else:
                self.initialized = True

class TriggerSSHTransport(SSHClientTransport, object):
    """
    SSH transport with Trigger's defaults.

    Call with magic factory attributes 'creds', a tuple of login
    credentials, and 'channel', the class of channel to open.
    """
    def verifyHostKey(self, pubKey, fingerprint):
        """Verify host key, but don't actually verify. Awesome."""
        return defer.succeed(1)

    def connectionSecure(self):
        """Once we're secure, authenticate."""
        self.requestService(TriggerSSHUserAuth(
                self.factory.creds.username, TriggerSSHConnection()))

    def receiveError(self, reason, desc):
        """Do this when we receive an error."""
        self.sendDisconnect(reason, desc)

    def connectionLost(self, reason):
        """
        Detect when the transport connection is lost, such as when the
        remote end closes the connection prematurely (hosts.allow, etc.)

        :param reason: A Failure instance containing the error object
        """
        super(TriggerSSHTransport, self).connectionLost(reason)
        log.msg('Transport connection lost: %s' % reason.value)
        log.msg('%s' % dir(reason))

        # Only throw an error if this wasn't user-initiated (reason: 10)
        if getattr(self, 'disc_reason', None) == DISCONNECT_CONNECTION_LOST:
            pass
        elif reason.type == ConnectionLost:
            # Emulate the most common OpenSSH reason for this to happen
            msg = 'ssh_exchange_identification: Connection closed by remote host'
            #msg = 'Connection closed by remote host or in an unclean way'
            self.factory.err = exceptions.SSHConnectionLost(
                DISCONNECT_HOST_NOT_ALLOWED_TO_CONNECT, msg
            )

    def sendDisconnect(self, reason, desc):
        """Trigger disconnect of the transport."""
        log.msg('Got disconnect request, reason: %r, desc: %r' % (reason, desc), debug=True)
        if reason != DISCONNECT_CONNECTION_LOST:
            self.factory.err = exceptions.SSHConnectionLost(reason, desc)
        self.disc_reason = reason # This is checked in connectionLost()
        super(TriggerSSHTransport, self).sendDisconnect(reason, desc)

class TriggerSSHUserAuth(SSHUserAuthClient):
    """Perform user authentication over SSH."""
    # We are not yet in a world where network devices support publickey
    # authentication, so these are it.
    preferredOrder = ['password', 'keyboard-interactive']

    def getPassword(self, prompt=None):
        """Send along the password."""
        #self.getPassword()
        log.msg('Performing password authentication', debug=True)
        return defer.succeed(self.transport.factory.creds.password)

    def getGenericAnswers(self, name, information, prompts):
        """
        Send along the password when authentication mechanism is not 'password'.
        This is most commonly the case with 'keyboard-interactive', which even
        when configured within self.preferredOrder, does not work using default
        getPassword() method.
        """
        log.msg('Performing interactive authentication', debug=True)
        log.msg('Prompts: %r' % prompts, debug=True)

        # The response must always a sequence, and the length must match that
        # of the prompts list
        response = [''] * len(prompts)
        for idx, prompt_tuple in enumerate(prompts):
            prompt, echo = prompt_tuple # e.g. [('Password: ', False)]
            if 'assword' in prompt:
                log.msg("Got password prompt: %r, sending password!" % prompt,
                        debug=True)
                response[idx] = self.transport.factory.creds.password

        return defer.succeed(response)

    def ssh_USERAUTH_BANNER(self, packet):
        """Display SSH banner."""
        if self.transport.factory.display_banner:
            banner, language = getNS(packet)
            self.transport.factory.display_banner(banner, language)

    def ssh_USERAUTH_FAILURE(self, packet):
        """
        An almost exact duplicate of SSHUserAuthClient.ssh_USERAUTH_FAILURE
        modified to forcefully disconnect. If we receive authentication
        failures, instead of looping until the server boots us and performing a
        sendDisconnect(), we raise a `~trigger.exceptions.LoginFailure` and
        call loseConnection().

        See the base docstring for the method signature.
        """
        canContinue, partial = getNS(packet)
        partial = ord(partial)
        log.msg('Previous method: %r ' % self.lastAuth, debug=True)

        # If the last method succeeded, track it. If network devices ever start
        # doing second-factor authentication this might be useful.
        if partial:
            self.authenticatedWith.append(self.lastAuth)
        # If it failed, track that too...
        else:
            log.msg('Previous method failed, skipping it...', debug=True)
            self.authenticatedWith.append(self.lastAuth)

        def orderByPreference(meth):
            """
            Invoked once per authentication method in order to extract a
            comparison key which is then used for sorting.

            @param meth: the authentication method.
            @type meth: C{str}

            @return: the comparison key for C{meth}.
            @rtype: C{int}
            """
            if meth in self.preferredOrder:
                return self.preferredOrder.index(meth)
            else:
                # put the element at the end of the list.
                return len(self.preferredOrder)

        canContinue = sorted([meth for meth in canContinue.split(',')
                              if meth not in self.authenticatedWith],
                             key=orderByPreference)

        log.msg('can continue with: %s' % canContinue)
        log.msg('Already tried: %s' % self.authenticatedWith, debug=True)
        return self._cbUserauthFailure(None, iter(canContinue))

    def _cbUserauthFailure(self, result, iterator):
        """Callback for ssh_USERAUTH_FAILURE"""
        if result:
            return
        try:
            method = iterator.next()
        except StopIteration:
            #self.transport.sendDisconnect(
            #    DISCONNECT_NO_MORE_AUTH_METHODS_AVAILABLE,
            #    'no more authentication methods available')
            self.transport.factory.err = exceptions.LoginFailure(
                'No more authentication methods available')
            self.transport.loseConnection()
        else:
            d = defer.maybeDeferred(self.tryAuth, method)
            d.addCallback(self._cbUserauthFailure, iterator)
            return d

class TriggerSSHConnection(SSHConnection, object):
    """Used to manage, you know, an SSH connection."""
    def serviceStarted(self):
        """Open the channel once we start."""
        log.msg('channel = %r' % self.transport.factory.channel)
        self.openChannel(self.transport.factory.channel(conn=self))

    def channelClosed(self, channel):
        """Close the channel when we're done."""
        self.transport.loseConnection()

#==================
# SSH PTY Stuff
#==================
class Interactor(Protocol):
    """
    Creates an interactive shell.

    Intended for use as an action with pty_connect(). See gong for an example.
    """
    def __init__(self, log_to=None):
        self._log_to = log_to
        #Protocol.__init__(self)

    def _log(self, data):
        if self._log_to is not None:
            self._log_to.write(data)

    def connectionMade(self):
        """Fire up stdin/stdout once we connect."""
        c = Protocol()
        c.dataReceived = self.write
        self.stdio = stdio.StandardIO(c)

    def dataReceived(self, data):
        """And write data to the terminal."""
        log.msg('Interactor.dataReceived: %r' % data, debug=True)
        self._log(data)
        self.stdio.write(data)

class TriggerSSHPtyChannel(SSHChannel):
    """Used by pty_connect() to turn up an SSH pty channel."""
    name = 'session'

    def channelOpen(self, data):
        """Setup the terminal when the channel opens."""
        pr = packRequest_pty_req(os.environ['TERM'],
                                 self._get_window_size(), '')
        self.conn.sendRequest(self, 'pty-req', pr)
        self.conn.sendRequest(self, 'shell', '')
        signal.signal(signal.SIGWINCH, self._window_resized)

        # Setup and run the initial commands
        self.factory = self.conn.transport.factory
        self.factory._init_commands(protocol=self) # We are the protocol

        # Pass control to the action.
        action = self.conn.transport.factory.action
        action.write = self.write
        self.dataReceived = action.dataReceived
        self.extReceived = action.dataReceived
        self.connectionLost = action.connectionLost
        action.connectionMade()
        action.dataReceived(data)

    def _window_resized(self, *args):
        """Triggered when the terminal is rezied."""
        win_size = self._get_window_size()
        new_size = win_size[1], win_size[0], win_size[2], win_size[3]
        self.conn.sendRequest(self, 'window-change',
                              struct.pack('!4L', *new_size))

    def _get_window_size(self):
        """Measure the terminal."""
        stdin_fileno = sys.stdin.fileno()
        winsz = fcntl.ioctl(stdin_fileno, tty.TIOCGWINSZ, '12345678')
        return struct.unpack('4H', winsz)

class TriggerSSHPtyClientFactory(TriggerClientFactory):
    """
    Factory for an interactive SSH connection.

    'action' is a Protocol that will be connected to the session after login.
    Use it to interact with the user and pass along commands.
    """
    def __init__(self, deferred, action, creds=None, display_banner=None,
                 init_commands=None):
        self.protocol = TriggerSSHTransport
        self.action = action
        self.action.factory = self
        self.display_banner = display_banner
        self.channel = TriggerSSHPtyChannel
        TriggerClientFactory.__init__(self, deferred, creds, init_commands)

#==================
# SSH Channels
#==================
class TriggerSSHChannelFactory(TriggerClientFactory):
    """
    Intended to be used as a parent of automated SSH channels (e.g. Junoscript,
    NetScreen, NetScaler) to eliminate boiler plate in those subclasses.
    """
    def __init__(self, deferred, commands, creds=None, incremental=None,
                 with_errors=False, timeout=None, channel=None,
                 command_interval=0, prompt_pattern=None, device=None):

        if channel is None:
            raise TwisterError('You must specify an SSH channel class')

        ##jathan
        if prompt_pattern is None:
            prompt_pattern = DEFAULT_PROMPT_PAT
        ##jathan

        self.protocol = TriggerSSHTransport
        self.display_banner = None
        self.commands = commands
        ## jathan
        self.commanditer = iter(commands)
        self.all_done = False
        self.completed_commands = []
        self.initialized = False
        ## jathan
        self.incremental = incremental
        self.with_errors = with_errors
        self.timeout = timeout
        self.channel = channel
        self.command_interval = command_interval
        self.prompt = re.compile(prompt_pattern)
        self.device = device
        TriggerClientFactory.__init__(self, deferred, creds)
        ##jathan
        #self.results = []
        ##jathan

class TriggerSSHChannelBase(SSHChannel, TimeoutMixin, object):
    """
    Base class for SSH channels.

    The method self._setup_channelOpen() should be called by channelOpen() in
    the subclasses. Before you subclass, however, see if you can't just use
    TriggerSSHGenericChannel as-is!
    """
    name = 'session'

    def _setup_channelOpen(self):
        """
        Call me in your subclass in self.channelOpen()::

            def channelOpen(self, data):
                self._setup_channelOpen()
                self.conn.sendRequest(self, 'shell', '')
                # etc.
        """
        self.factory = self.conn.transport.factory
        log.msg('COMMANDS: %r' % self.factory.commands)
        ##jathan
        #self.commanditer = iter(self.factory.commands)
        self.commanditer = self.factory.commanditer
        self.completed_commands = self.factory.completed_commands
        self.all_done = self.factory.all_done
        self.initialized = self.factory.initialized
        self.results = self.factory.results
        ##jathan
        #self.results = self.factory.results = []
        self.with_errors = self.factory.with_errors
        self.incremental = self.factory.incremental
        self.command_interval = self.factory.command_interval
        self.prompt = self.factory.prompt
        self.setTimeout(self.factory.timeout)
        self.device = self.factory.device
        self.initialize = [] # Commands to run at startup e.g. ['enable\n']
        self.initialized = False

        if self.device is not None:
            paging_map = {
                'cisco': 'terminal length 0\n',
                'arista': 'terminal length 0\n',
                'foundry': 'skip-page-display\n',
                'brocade': self._disable_paging_brocade(self.device),
                'dell': 'terminal datadump\n',
            }
            self.initialize = [paging_map.get(self.device.vendor.name)]
        log.msg('My initialize commands: %r' % self.initialize, debug=True)

    def _disable_paging_brocade(self, dev):
        """
        Brocade MLX routers and VDX switches require different commands to
        disable paging. Based on the device type, emits the proper command.

        :param dev:
            A Brocade NetDevice object
        """
        if dev.is_switch():
            return 'terminal length 0\n'
        elif dev.is_router():
            return 'skip-page-display\n'

        return None

    def channelOpen(self, data):
        """Do this when the channel opens."""
<<<<<<< HEAD
        self._setup_channelOpen(data)
        ##jathan
        #self.initialized = False
        ##jathan
        self.data = ''
        d = self.conn.sendRequest(self, 'shell', '', wantReply=True)
        d.addCallback(self._gotResponse)
        d.addErrback(self._ebShellOpen)
=======
        self._setup_channelOpen()
        self.data = ''
        self.conn.sendRequest(self, 'shell', '',
                              wantReply=True).addCallback(self._gotResponse)
>>>>>>> 24788c3c

        # Don't call _send_next() here, since we (might) expect to see a
        # prompt, which will kick off initialization.

    def _gotResponse(self, response):
        """
        Potentially useful if you want to do something after the shell is
        initialized.

        If the shell never establishes, this won't be called.
        """
<<<<<<< HEAD
        log.msg('Got shell request response!')

    def _ebShellOpen(self, reason):
        log.msg('shell request failed: %s' % reason)
=======
        log.msg('Got response: %s' % response)
>>>>>>> 24788c3c

    def dataReceived(self, bytes):
        """Do this when we receive data."""
        # Append to the data buffer
        log.msg('GOT TO dataReceived!')
        self.data += bytes
<<<<<<< HEAD
        log.msg('BYTES: (left: %r, max: %r, bytes: %r, data: %r)' %
                (self.remoteWindowLeft, self.localMaxPacket, len(bytes), len(self.data)))
        log.msg('BYTES: %r' % bytes)
=======
        log.msg('BYTES: %r' % bytes)
        log.msg('BYTES: (left: %r, max: %r, bytes: %r, data: %r)' %
                (self.remoteWindowLeft, self.localMaxPacket, len(bytes),
                 len(self.data)))
>>>>>>> 24788c3c

        # Keep going til you get a prompt match
        m = self.prompt.search(self.data)
        if not m:
            log.msg('STATE: prompt match failure', debug=True)
            return None
        log.msg('STATE: prompt %r' % m.group(), debug=True)

        # Strip the prompt from the match result
        result = self.data[:m.start()]
        result = result[result.find('\n')+1:]
        log.msg('RESULT BYTES = %s' %len(result))

        # Only keep the results once we've sent any initial_commands
        if self.initialized:
            self.results.append(result)

        # By default we're checking for IOS-like errors because most vendors
        # fall under this category.
        if has_ioslike_error(result) and not self.with_errors:
            log.msg('ERROR: %r' % result, debug=True)
            self.factory.err = exceptions.CommandFailure(result)
            self.loseConnection()
            return None

        # Honor the command_interval and then send the next command
        else:
            if self.command_interval:
                log.msg('Waiting %s seconds before sending next command' %
                        self.command_interval)
            reactor.callLater(self.command_interval, self._send_next)

    def _send_next(self):
        """Send the next command in the stack."""
        # Reset the timeout and the buffer for each new command
        self.data = ''
        self.resetTimeout()

        if not self.initialized:
            log.msg('Not initialized, sending init commands', debug=True)
            if self.initialize:
                next_init = self.initialize.pop(0)
                log.msg('Sending initialize command: %r' % next_init)
                self.write(next_init)
                return None
            else:
                log.msg('Successfully initialized for command execution')
                self.initialized = True

        if self.incremental:
            self.incremental(self.results)

        try:
            next_command = self.commanditer.next()
        except StopIteration:
            log.msg('CHANNEL: out of commands, closing...', debug=True)
            self.loseConnection()
            return None

        if next_command is None:
            self.results.append(None)
            self._send_next()
        else:
            log.msg('sending SSH command %r' % next_command, debug=True)
            self.write(next_command + '\n')

    def loseConnection(self):
        """
        Terminate the connection. Link this to the transport method of the same
        name.
        """
        self.conn.transport.loseConnection()

    def timeoutConnection(self):
        """
        Do this when the connection times out.
        """
        self.factory.err = exceptions.CommandTimeout('Timed out while sending commands')
        self.loseConnection()

class TriggerSSHGenericChannel(TriggerSSHChannelBase):
    """
    An SSH channel using all of the Trigger defaults to interact with network
    devices that implement SSH without any tricks.

    Currently A10, Cisco, Brocade, NetScreen can simply use this. Nice!

    Before you create your own subclass, see if you can't use me as-is!
    """

class TriggerSSHLinuxChannel(TriggerSSHChannelBase):
    """
    Run commands on a Linux system.
    """
    def channelOpen(self, data):
        """Do this when the channel opens."""
        # In testing the largest packets we see are of this size. If this ever
        # changes, adjust it here.
        self.max_len = 16384 # Used for raw data buffer
        super(TriggerSSHLinuxChannel, self).channelOpen(data)

    def _gotResponse(self, _):
        """
        Potentially useful if you want to do something after the shell is
        initialized.

        If the shell never establishes, this won't be called.
        """
        log.msg('Got shell response!')

    def _ebShellOpen(self, reason):
        log.msg('shell request failed: %s' % reason)

    def dataReceived(self, bytes):
        """Do this when we receive data."""
        self.data += bytes
        log.msg('BYTES INFO: (left: %r, max: %r, bytes: %r, data: %r)' %
                (self.remoteWindowLeft, self.localMaxPacket, len(bytes), len(self.data)))
        log.msg('BYTES RECV: %r' % bytes)

        #if len(bytes) == self.max_len:
        if len(bytes) == self.max_len or not bytes.endswith('\n'):
            log.msg('BYTES ARE FULL, CONTINUING')
            return None

        log.msg('SAVING BUFFER TO RESULT')
        result = self.data

        # Only keep the results once we've sent any initial_commands
        if self.initialized:
            log.msg('STORING RESULT')
            self.results.append(result)
            log.msg('RESULTS: %r' % self.results)

        # By default we're checking for IOS-like errors because most vendors
        # fall under this category.
        if has_ioslike_error(result) and not self.with_errors:
            log.msg('ERROR: %r' % result, debug=True)
            self.factory.err = exceptions.CommandFailure(result)
            self.loseConnection()
            return None

        # Honor the command_interval and then send the next command in the
        # stack
        else:
            if self.command_interval:
                log.msg('Waiting %s seconds before sending next command' %
                        self.command_interval)
            reactor.callLater(self.command_interval, self._send_next)

class TriggerSSHAristaChannel(TriggerSSHLinuxChannel):
    """Arista based on Linux"""
    def channelOpen(self, data):
        """Do this when channel opens."""
        #super(TriggerSSHAristaChannel, self).channelOpen(data)
        self._setup_channelOpen(data)
        self.data = ''
        self.max_len = 16384 # Used for raw data buffer

        # Since we don't get anything on connect, we have to just go!
        self.deferreds = defer.DeferredList([defer.Deferred()])
        self._send_next()
        #d = defer.Deferred()
        #d.addCallback(self._send_next)

    def request_exit_status(self, data):
        log.msg('channel status: %s' % data)

    def eofReceived(self):
        if not self.all_done:
            log.msg("remote eof received; BUT WE'RE NOT DONE YET")

    def closeReceived(self):
        if not self.all_done:
            log.msg("remote close received; BUT WE'RE NOT DONE YET")
            return None
        else:
            self.loseConnection()

    def _send_next(self):
        """Send the next command in the stack."""
        # Reset the timeout and the buffer for each new command
        self.resetTimeout()
        self.data = ''

        if not self.initialized:
            log.msg('COMMANDS NOT INITIALIZED')
            if self.initialize:
                self.write(self.initialize.pop(0))
                return None
            else:
                log.msg('Successfully initialized for command execution')
                self.initialized = True

        if self.incremental:
            self.incremental(self.results)

        try:
            next_command = self.commanditer.next()
        except StopIteration:
            log.msg('CHANNEL: out of commands, closing...', debug=True)
            self.loseConnection()
            return None

        if next_command is None:
            self.results.append(None)
            self._send_next()
        else:
            log.msg('sending SSH command %r' % next_command, debug=True)
            self.write(next_command + '\n')


class _TriggerSSHAristaChannel(TriggerSSHChannelBase):
    """
    Arista channel
    """
    def channelOpen(self, data):
        """Do this when channel opens."""
        #super(TriggerSSHLinuxChannel, self).channelOpen(data)
        self._setup_channelOpen(data)
        self.initialized = False
        self.data = ''
        #d = self.conn.sendRequest(self, 'shell', '', wantReply=True)
        #d.addCallback(self._gotResponse)
        #d.addErrback(self._ebShellOpen)
        self._send_next()

    def _send_next(self):
        self.resetTimeout()
        self.data = ''

        """
        if not self.initialized:
            log.msg('Not initialized, sending init commands', debug=True)
            if self.initialize:
                next_init = self.initialize.pop(0)
                log.msg('Sending: %r' % next_init, debug=True)
                self.write(next_init)
                return None
            else:
                self.initialized = True
        """
        self.initialized = True

        if self.incremental:
            self.incremental(self.results)

        try:
            next_command = self.commanditer.next()
            log.msg('COMMAND: next command=%s' % next_command, debug=True)
        except StopIteration:
            log.msg('CHANNEL: out of commands, closing...', debug=True)
            self.loseConnection()
            return None

        if next_command is None:
            self.results.append(None)
            self._send_next()
        else:
            log.msg('sending SSH command %r' % next_command, debug=True)
            d = self.conn.sendRequest(self, 'exec', NS(next_command), wantReply=True)
            d.addCallback(self._gotResponse)
            d.addErrback(self._ebShellOpen)

    def dataReceived(self, bytes):
        """Do this when we receive data."""
        # Append to the data buffer
        self.data += bytes
        log.msg('BYTES: %r' % bytes)
        log.msg('BYTES: (left: %r, max: %r, bytes: %r, data: %r)' %
                (self.remoteWindowLeft, self.localMaxPacket, len(bytes), len(self.data)))

        # Keep going til you get a prompt match
        """
        m = self.prompt.search(self.data)
        if not m:
            #log.msg('STATE: prompt match failure', debug=True)
            return None
        log.msg('STATE: prompt %r' % m.group(), debug=True)

        # Strip the prompt from the match result
        result = self.data[:m.start()]
        result = result[result.find('\n')+1:]
        """
        #result = self.data[self.data.find('\n')+1:]
        #log.msg('GOT RESULT: %r' % result)
        result = self.data

        # Only keep the results once we've sent any initial_commands
        if self.initialized:
            #self.results.append(result)
            log.msg('GOT RESULT: %r' % result)
            self.results.append(result)

        # By default we're checking for IOS-like errors because most vendors
        # fall under this category.
        if has_ioslike_error(result) and not self.with_errors:
            log.msg('ERROR: %r' % result, debug=True)
            self.factory.err = exceptions.CommandFailure(result)
            self.loseConnection()
            return None

        # Honor the command_interval and then send the next command in the
        # stack
        else:
            if self.command_interval:
                log.msg('Waiting %s seconds before sending next command' %
                        self.command_interval)
            reactor.callLater(self.command_interval, self._send_next)


class TriggerSSHJunoscriptChannel(TriggerSSHChannelBase):
    """
    An SSH channel to execute Junoscript commands on a Juniper device running
    Junos.

    This completely assumes that we are the only channel in the factory (a
    TriggerJunoscriptFactory) and walks all the way back up to the factory for
    its arguments.
    """
    def channelOpen(self, data):
        """Do this when channel opens."""
        self._setup_channelOpen()
        self.conn.sendRequest(self, 'exec', NS('junoscript'))
        _xml = '<?xml version="1.0" encoding="us-ascii"?>\n'
        _xml += '<junoscript version="1.0" hostname="%s" release="7.6R2.9">\n' % socket.getfqdn()
        self.write(_xml)
        self.xmltb = IncrementalXMLTreeBuilder(self._endhandler)

        self._send_next()

    def dataReceived(self, data):
        """Do this when we receive data."""
        #log.msg('BYTES: %r' % data, debug=True)
        self.xmltb.feed(data)

    def _send_next(self):
        """Send the next command in the stack."""
        self.resetTimeout()

        if self.incremental:
            self.incremental(self.results)

        try:
            next_command = self.commanditer.next()
            log.msg('COMMAND: next command=%s' % next_command, debug=True)

        except StopIteration:
            log.msg('CHANNEL: out of commands, closing...', debug=True)
            self.loseConnection()
            return None

        if next_command is None:
            self.results.append(None)
            self._send_next()
        else:
            rpc = Element('rpc')
            rpc.append(next_command)
            ElementTree(rpc).write(self)

    def _endhandler(self, tag):
        """Do this when the XML stream ends."""
        if tag.tag != '{http://xml.juniper.net/xnm/1.1/xnm}rpc-reply':
            return None # hopefully it's interior to an <rpc-reply>
        self.results.append(tag)

        if has_junoscript_error(tag) and not self.with_errors:
            self.factory.err = exceptions.JunoscriptCommandFailure(tag)
            self.loseConnection()
            return None

        # Honor the command_interval and then send the next command in the
        # stack
        else:
            if self.command_interval:
                log.msg('Waiting %s seconds before sending next command' %
                        self.command_interval)
            reactor.callLater(self.command_interval, self._send_next)

class TriggerSSHNetscalerChannel(TriggerSSHChannelBase):
    """
    An SSH channel to interact with Citrix NetScaler hardware.

    It's almost a generic SSH channel except that we must check for errors
    first, because a prompt is not returned when an error is received. This had
    to be accounted for in the ``dataReceived()`` method.
    """
    def dataReceived(self, bytes):
        """Do this when we receive data."""
        self.data += bytes
        #log.msg('BYTES: %r' % bytes, debug=True)
        #log.msg('BYTES: (left: %r, max: %r, bytes: %r, data: %r)' %
        #        (self.remoteWindowLeft, self.localMaxPacket, len(bytes), len(self.data)))

        # We have to check for errors first, because a prompt is not returned
        # when an error is received like on other systems.
        if has_netscaler_error(self.data):
            err = self.data
            if not self.with_errors:
                self.factory.err = exceptions.NetscalerCommandFailure(err)
                self.loseConnection()
                return None
            else:
                self.results.append(err)
                self._send_next()

        m = self.prompt.search(self.data)
        if not m:
            #log.msg('STATE: prompt match failure', debug=True)
            return None
        log.msg('STATE: prompt %r' % m.group(), debug=True)

        result = self.data[:m.start()] # Strip ' Done\n' from results.

        if self.initialized:
            self.results.append(result)

        if self.command_interval:
            log.msg('Waiting %s seconds before sending next command' %
                    self.command_interval)
        reactor.callLater(self.command_interval, self._send_next)

#==================
# XML Stuff (for Junoscript)
#==================
class IncrementalXMLTreeBuilder(XMLTreeBuilder):
    """
    Version of XMLTreeBuilder that runs a callback on each tag.

    We need this because JunoScript treats the entire session as one XML
    document. IETF NETCONF fixes that.
    """
    def __init__(self, callback, *args, **kwargs):
        self._endhandler = callback
        XMLTreeBuilder.__init__(self, *args, **kwargs)

    def _end(self, tag):
        """Do this when we're out of XML!"""
        return self._endhandler(XMLTreeBuilder._end(self, tag))

#==================
# Telnet Channels
#==================
class TriggerTelnetClientFactory(TriggerClientFactory):
    """
    Factory for a telnet connection.
    """
    def __init__(self, deferred, action, creds=None, loginpw=None,
                 enablepw=None, init_commands=None):
        self.protocol = TriggerTelnet
        self.action = action
        self.loginpw = loginpw
        self.enablepw = enablepw
        self.action.factory = self
        TriggerClientFactory.__init__(self, deferred, creds, init_commands)

class TriggerTelnet(Telnet, ProtocolTransportMixin, TimeoutMixin):
    """
    Telnet-based session login state machine. Primarily used by IOS-like type
    devices.
    """
    def __init__(self, timeout=settings.TELNET_TIMEOUT):
        self.protocol = TelnetProtocol()
        self.waiting_for = [
            ('Username: ', self.state_username),                  # Most
            ('Please Enter Login Name  : ', self.state_username), # OLD Foundry
            ('User Name:', self.state_username),                  # Dell
            ('login: ', self.state_username),                     # Arista, Juniper
            ('Password: ', self.state_login_pw),
        ]
        self.data = ''
        self.applicationDataReceived = self.login_state_machine
        self.timeout = timeout
        self.setTimeout(self.timeout)
        Telnet.__init__(self)

    def enableRemote(self, option):
        """
        Allow telnet clients to enable options if for some reason they aren't
        enabled already (e.g. ECHO). (Ref: http://bit.ly/wkFZFg) For some reason
        Arista Networks hardware is the only vendor that needs this method
        right now.
        """
        log.msg('TriggerTelnet.enableRemote option: %r' % option, debug=True)
        return True

    def login_state_machine(self, bytes):
        """Track user login state."""
        self.data += bytes
        log.msg('STATE:  got data %r' % self.data, debug=True)
        for (text, next_state) in self.waiting_for:
            log.msg('STATE:  possible matches %r' % text, debug=True)
            if self.data.endswith(text):
                log.msg('Entering state %r' % next_state.__name__, debug=True)
                self.resetTimeout()
                next_state()
                self.data = ''
                break

    def state_username(self):
        """After we've gotten username, check for password prompt."""
        self.write(self.factory.creds.username + '\n')
        self.waiting_for = [
            ('Password: ', self.state_password),
            ('Password:', self.state_password),  # Dell
        ]

    def state_password(self):
        """After we got password prompt, check for enabled prompt."""
        self.write(self.factory.creds.password + '\n')
        self.waiting_for = [
            ('#', self.state_logged_in),
            ('>', self.state_enable),
            ('> ', self.state_logged_in),             # Juniper
            ('\n% ', self.state_percent_error),
            ('# ', self.state_logged_in),             # Dell
            ('\nUsername: ', self.state_raise_error), # Cisco
            ('\nlogin: ', self.state_raise_error),    # Arista, Juniper
        ]

    def state_logged_in(self):
        """
        Once we're logged in, exit state machine and pass control to the
        action.
        """
        self.setTimeout(None)
        data = self.data.lstrip('\n')
        log.msg('state_logged_in, DATA: %r' % data, debug=True)
        del self.waiting_for, self.data

        # Run init_commands
        self.factory._init_commands(protocol=self) # We are the protocol

        # Control passed here :)
        action = self.factory.action
        action.transport = self
        self.applicationDataReceived = action.dataReceived
        self.connectionLost = action.connectionLost
        action.write = self.write
        action.loseConnection = self.loseConnection
        action.connectionMade()
        action.dataReceived(data)

    def state_enable(self):
        """
        Special Foundry breakage because they don't do auto-enable from
        TACACS by default. Use 'aaa authentication login privilege-mode'.
        Also, why no space after the Password: prompt here?
        """
        log.msg("ENABLE: Sending command: enable\n", debug=True)
        self.write('enable\n')
        self.waiting_for = [
            ('Password: ', self.state_enable_pw), # Foundry
            ('Password:', self.state_enable_pw),  # Dell
        ]

    def state_login_pw(self):
        """Pass the login password from the factory or NetDevices"""
        if self.factory.loginpw:
            pw = self.factory.loginpw
        else:
            from trigger.netdevices import NetDevices
            pw = NetDevices().find(self.transport.connector.host).loginPW

        # Workaround to avoid TypeError when concatenating 'NoneType' and
        # 'str'. This *should* result in a LoginFailure.
        if pw is None:
            pw = ''

        log.msg('Sending password %s' % pw, debug=True)
        self.write(pw + '\n')
        self.waiting_for = [('>', self.state_enable),
                            ('#', self.state_logged_in),
                            ('\n% ', self.state_percent_error),
                            ('incorrect password.', self.state_raise_error)]

    def state_enable_pw(self):
        """Pass the enable password from the factory or NetDevices"""
        if self.factory.enablepw:
            pw = self.factory.enablepw
        else:
            from trigger.netdevices import NetDevices
            pw = NetDevices().find(self.transport.connector.host).enablePW
        log.msg('Sending password %s' % pw, debug=True)
        self.write(pw + '\n')
        self.waiting_for = [('#', self.state_logged_in),
                            ('\n% ', self.state_percent_error),
                            ('incorrect password.', self.state_raise_error)]

    def state_percent_error(self):
        """
        Found a % error message. Don't return immediately because we
        don't have the error text yet.
        """
        self.waiting_for = [('\n', self.state_raise_error)]

    def state_raise_error(self):
        """Do this when we get a login failure."""
        self.waiting_for = []
        self.factory.err = exceptions.LoginFailure('%r' % self.data.rstrip())
        self.loseConnection()

    def timeoutConnection(self):
        """Do this when we timeout logging in."""
        self.factory.err = exceptions.LoginTimeout('Timed out while logging in')
        self.loseConnection()

class IoslikeSendExpect(Protocol, TimeoutMixin):
    """
    Action for use with TriggerTelnet as a state machine.

    Take a list of commands, and send them to the device until we run out or
    one errors. Wait for a prompt after each.
    """
    def __init__(self, dev, commands, incremental=None, with_errors=False,
                 timeout=None, command_interval=0):
        self.dev = dev
        self._commands = commands
        self.commanditer = iter(commands)
        self.incremental = incremental
        self.with_errors = with_errors
        self.timeout = timeout
        self.command_interval = command_interval
        self.prompt =  re.compile(IOSLIKE_PROMPT_PAT)

        # Commands used to disable paging.
        paging_map = {
            'cisco': 'terminal length 0\n',
            'arista': 'terminal length 0\n',
            'foundry': 'skip-page-display\n',
            'brocade': self._disable_paging_brocade(dev),
            'dell': 'terminal datadump\n',
        }
        self.initialize = [paging_map.get(dev.vendor.name)] # must be a list
        log.msg('My initialize commands: %r' % self.initialize, debug=True)
        self.initialized = False

    def _disable_paging_brocade(self, dev):
        """
        Brocade MLX routers and VDX switches require different commands to
        disable paging. Based on the device type, emits the proper command.

        :param dev: A Brocade NetDevice object
        """
        if dev.is_switch():
            return 'terminal length 0\n'
        elif dev.is_router():
            return 'skip-page-display\n'

        return None

    def connectionMade(self):
        """Do this when we connect."""
        self.setTimeout(self.timeout)
        self.results = self.factory.results = []
        self.data = ''
        log.msg('connectionMade, data: %r' % self.data, debug=True)
        # Don't call _send_next, since we expect to see a prompt, which
        # will kick off initialization.

    def dataReceived(self, bytes):
        """Do this when we get data."""
        log.msg('dataReceived, got bytes: %r' % bytes, debug=True)
        self.data += bytes
        log.msg('dataReceived, got data: %r' % self.data, debug=True)

        # See if the prompt matches, and if it doesn't, see if it is waiting
        # for more input (like a [y/n]) prompt), and continue, otherwise return
        # None
        m = self.prompt.search(self.data)
        if not m:
            # If the prompt confirms set the index to the matched bytes,
            if is_awaiting_confirmation(self.data):
                prompt_idx = self.data.find(bytes)
            else:
                return None
        else:
            # Or just use the matched regex object...
            prompt_idx = m.start()

        result = self.data[:prompt_idx]
        # Trim off the echoed-back command.  This should *not* be necessary
        # since the telnet session is in WONT ECHO.  This is confirmed with
        # a packet trace, and running self.transport.dont(ECHO) from
        # connectionMade() returns an AlreadyDisabled error.  What's up?
        log.msg('IoslikeSendExpect.dataReceived result BEFORE: %r' % result, debug=True)
        result = result[result.find('\n')+1:]
        log.msg('IoslikeSendExpect.dataReceived result AFTER: %r' % result, debug=True)

        if self.initialized:
            self.results.append(result)

        if has_ioslike_error(result) and not self.with_errors:
            log.msg('ERROR: %r' % result, debug=True)
            self.factory.err = exceptions.IoslikeCommandFailure(result)
            self.loseConnection()
        else:
            if self.command_interval:
                log.msg('Waiting %s seconds before sending next command' %
                        self.command_interval)
            reactor.callLater(self.command_interval, self._send_next)

    def _send_next(self):
        """Send the next command in the stack."""
        self.data = ''
        self.resetTimeout()

        if not self.initialized:
            log.msg('Not initialized, sending init commands', debug=True)
            if self.initialize:
                next_init = self.initialize.pop(0)
                log.msg('Sending initialize command: %r' % next_init)
                self.write(next_init)
                return None
            else:
                log.msg('Successfully initialized for command execution')
                self.initialized = True

        if self.incremental:
            self.incremental(self.results)

        try:
            next_command = self.commanditer.next()
        except StopIteration:
            log.msg('No more commands to send, disconnecting...', debug=True)
            self.loseConnection()
            return None

        if next_command is None:
            self.results.append(None)
            self._send_next()
        else:
            log.msg('Sending command: %r' % next_command, debug=True)
            self.write(next_command + '\n')

    def timeoutConnection(self):
        """Do this when we timeout."""
        self.factory.err = exceptions.CommandTimeout('Timed out while sending commands')
        self.loseConnection()<|MERGE_RESOLUTION|>--- conflicted
+++ resolved
@@ -943,21 +943,11 @@
 
     def channelOpen(self, data):
         """Do this when the channel opens."""
-<<<<<<< HEAD
-        self._setup_channelOpen(data)
-        ##jathan
-        #self.initialized = False
-        ##jathan
+        self._setup_channelOpen()
         self.data = ''
         d = self.conn.sendRequest(self, 'shell', '', wantReply=True)
         d.addCallback(self._gotResponse)
         d.addErrback(self._ebShellOpen)
-=======
-        self._setup_channelOpen()
-        self.data = ''
-        self.conn.sendRequest(self, 'shell', '',
-                              wantReply=True).addCallback(self._gotResponse)
->>>>>>> 24788c3c
 
         # Don't call _send_next() here, since we (might) expect to see a
         # prompt, which will kick off initialization.
@@ -969,30 +959,20 @@
 
         If the shell never establishes, this won't be called.
         """
-<<<<<<< HEAD
         log.msg('Got shell request response!')
 
     def _ebShellOpen(self, reason):
-        log.msg('shell request failed: %s' % reason)
-=======
-        log.msg('Got response: %s' % response)
->>>>>>> 24788c3c
+        log.msg('Shell request failed: %s' % reason)
 
     def dataReceived(self, bytes):
         """Do this when we receive data."""
         # Append to the data buffer
         log.msg('GOT TO dataReceived!')
         self.data += bytes
-<<<<<<< HEAD
-        log.msg('BYTES: (left: %r, max: %r, bytes: %r, data: %r)' %
-                (self.remoteWindowLeft, self.localMaxPacket, len(bytes), len(self.data)))
-        log.msg('BYTES: %r' % bytes)
-=======
         log.msg('BYTES: %r' % bytes)
         log.msg('BYTES: (left: %r, max: %r, bytes: %r, data: %r)' %
                 (self.remoteWindowLeft, self.localMaxPacket, len(bytes),
                  len(self.data)))
->>>>>>> 24788c3c
 
         # Keep going til you get a prompt match
         m = self.prompt.search(self.data)
