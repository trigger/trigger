--- conflicted
+++ resolved
@@ -67,28 +67,6 @@
     IPy.IP("192.168.0.0/16"),
 ]
 
-<<<<<<< HEAD
-# The tuple of supported vendors derived from the values of VENDOR_MAP
-SUPPORTED_VENDORS = (
-    'a10',
-    'arista',
-    'aruba',
-    'avocent',
-    'brocade',
-    'cisco',
-    'citrix',
-    'dell',
-    'f5',
-    'force10',
-    'foundry',
-    'juniper',
-    'mrv',
-    'netscreen',
-    'paloalto',
-    'pica8',
-)
-VALID_VENDORS = SUPPORTED_VENDORS # For backwards compatibility
-=======
 # A dictionary keyed by manufacturer name containing a list of the device types
 # for each that is officially supported by Trigger.
 SUPPORTED_PLATFORMS = {
@@ -114,7 +92,6 @@
 # List of supported vendor names derived from SUPPORTED_PLATFORMS
 SUPPORTED_VENDORS = list(SUPPORTED_PLATFORMS)
 VALID_VENDORS = SUPPORTED_VENDORS  # For backwards compatibility
->>>>>>> 421f3a98
 
 # A mapping of manufacturer attribute values to canonical vendor name used by
 # Trigger. These single-word, lowercased canonical names are used throughout
@@ -140,30 +117,6 @@
     'MRV': 'mrv',
     'NETSCREEN TECHNOLOGIES': 'netscreen',
     'PICA8': 'pica8',
-<<<<<<< HEAD
-}
-
-# A dictionary keyed by manufacturer name containing a list of the device types
-# for each that is officially supported by Trigger.
-SUPPORTED_PLATFORMS = {
-    'a10': ['SWITCH'],
-    'arista': ['SWITCH'],                         # Your "Cloud" network vendor
-    'aruba': ['SWITCH'],                          # Aruba Wi-Fi controllers
-    'avocent': ['CONSOLE'],
-    'brocade': ['ROUTER', 'SWITCH'],
-    'cisco': ['ROUTER', 'SWITCH', 'FIREWALL'],
-    'citrix': ['SWITCH'],                         # Assumed to be NetScalers
-    'dell': ['SWITCH'],
-    'f5': ['LOAD_BALANCER', 'SWITCH'],
-    'force10': ['ROUTER', 'SWITCH'],
-    'foundry': ['ROUTER', 'SWITCH'],
-    'juniper': ['FIREWALL', 'ROUTER', 'SWITCH'],  # Any devices running Junos
-    'mrv': ['CONSOLE', 'SWITCH'],
-    'netscreen': ['FIREWALL'],                    # Pre-Juniper NetScreens
-    'paloalto': ['FIREWALL'],
-    'pica8': ['ROUTER', 'SWITCH'],
-=======
->>>>>>> 421f3a98
 }
 
 # The tuple of support device types
@@ -203,10 +156,6 @@
 # this type.
 FALLBACK_TYPE = 'ROUTER'
 
-<<<<<<< HEAD
-
-=======
->>>>>>> 421f3a98
 # When a manufacturer/vendor is not explicitly defined, fallback to to this
 # value.
 FALLBACK_MANUFACTURER = 'UNKNOWN'
@@ -263,8 +212,6 @@
     'foundry',
 )
 
-<<<<<<< HEAD
-=======
 # Commands executed on devices by default.
 STARTUP_COMMANDS_DEFAULT = ['terminal length 0']
 
@@ -294,7 +241,6 @@
     'paloalto': ['set cli scripting-mode on', 'set cli pager off'],
 }
 
->>>>>>> 421f3a98
 # Prompts sent by devices that indicate the device is awaiting user
 # confirmation when interacting with the device. If a continue prompt is
 # detected, Trigger will temporarily set this value to the prompt and send
