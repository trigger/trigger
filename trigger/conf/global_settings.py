# Default Trigger settings. Override these with settings in the module
# pointed-to by the TRIGGER_SETTINGS environment variable. This is pretty much
# an exact duplication of how Django does this.

import IPy
import os
import socket

#===============================
# Global Settings
#===============================

# This is where Trigger should look for its files.
PREFIX = '/etc/trigger'

# Set to True to enable GPG Authentication
# Set to False to use the old .tackf encryption method.
# Should be False unless instructions/integration is ready for GPG
USE_GPG_AUTH = False

# This is used for old auth method. It sucks and needs to die.
# TODO (jathan): This is deprecated. Remove all references to this and make GPG
# the default and only method.
USER_HOME = os.getenv('HOME')
TACACSRC = os.getenv('TACACSRC', os.path.join(USER_HOME, '.tacacsrc'))
TACACSRC_KEYFILE = os.getenv('TACACSRC_KEYFILE', os.path.join(PREFIX, '.tackf'))

# If set, use the TACACSRC_PASSPHRASE, otherwise default to TACACSRC_KEYFILE
TACACSRC_USE_PASSPHRASE = False

# Use this passphrase to encrypt credentials.CHANGE THIS IN YOUR FILE BEFORE
# USING THIS IN YOUR ENVIRONMENT.
TACACSRC_PASSPHRASE = ''

# Default login realm to store user credentials (username, password) for
# general use within the .tacacsrc
DEFAULT_REALM = 'aol'

# List of plugins allowed to be importd by Commando. Plugins should be listed as
# strings depicting the absolute paths.
#
# e.g. ['trigger.contrib.config_device', 'trigger.contrib.show_clock', 'bacon.cool_plugin']
#
# Currently config_device and execute_commands are automatically imported.
BUILTIN_PLUGINS = [
    'trigger.contrib.commando.plugins.config_device',
    'trigger.contrib.commando.plugins.show_clock',
    'trigger.contrib.commando.plugins.show_version'
]
COMMANDO_PLUGINS = BUILTIN_PLUGINS

# Location of firewall policies
FIREWALL_DIR = '/data/firewalls'

# Location of tftproot.
TFTPROOT_DIR = '/data/tftproot'
TFTP_HOST = ''

# Add internally owned networks here. All network blocks owned/operated and
# considered part of your network should be included.
INTERNAL_NETWORKS = [
    IPy.IP("10.0.0.0/8"),
    IPy.IP("172.16.0.0/12"),
    IPy.IP("192.168.0.0/16"),
]

# The tuple of supported vendors derived from the values of VENDOR_MAP
SUPPORTED_VENDORS = (
    'a10',
    'arista',
    'aruba',
    'brocade',
    'cisco',
    'citrix',
    'dell',
    'f5',
    'force10',
    'foundry',
    'juniper',
    'mrv',
    'netscreen',
    'paloalto',
    'pica8',
)
VALID_VENDORS = SUPPORTED_VENDORS # For backwards compatibility

# A mapping of manufacturer attribute values to canonical vendor name used by
# Trigger. These single-word, lowercased canonical names are used throughout
# Trigger.
#
# If your internal definition differs from the UPPERCASED ones specified below
# (which they probably do, customize them here.
VENDOR_MAP = {
    'A10 NETWORKS': 'a10',
    'ARISTA NETWORKS': 'arista',
    'ARUBA NETWORKS': 'aruba',
    'BROCADE': 'brocade',
    'CISCO SYSTEMS': 'cisco',
    'CITRIX': 'citrix',
    'DELL': 'dell',
    'F5 NETWORKS': 'f5',
    'FORCE10': 'force10',
    'FOUNDRY': 'foundry',
    'JUNIPER': 'juniper',
    'MRV': 'mrv',
    'NETSCREEN TECHNOLOGIES': 'netscreen',
    'PICA8': 'pica8',
}

# A dictionary keyed by manufacturer name containing a list of the device types
# for each that is officially supported by Trigger.
SUPPORTED_PLATFORMS = {
    'a10': ['SWITCH'],
    'arista': ['SWITCH'],                         # Your "Cloud" network vendor
    'aruba': ['SWITCH'],                          # Aruba Wi-Fi controllers
    'brocade': ['ROUTER', 'SWITCH'],
    'cisco': ['ROUTER', 'SWITCH', 'FIREWALL'],
    'citrix': ['SWITCH'],                         # Assumed to be NetScalers
    'dell': ['SWITCH'],
    'f5': ['LOAD BALANCING', 'SWITCH'],
    'force10': ['ROUTER', 'SWITCH'],
    'foundry': ['ROUTER', 'SWITCH'],
    'juniper': ['FIREWALL', 'ROUTER', 'SWITCH'],  # Any devices running Junos
    'mrv': ['CONSOLE SERVER', 'SWITCH'],
    'netscreen': ['FIREWALL'],                    # Pre-Juniper NetScreens
    'paloalto': ['FIREWALL'],
    'pica8': ['ROUTER', 'SWITCH'],
}

# The tuple of support device types
SUPPORTED_TYPES = ('CONSOLE SERVER', 'FIREWALL', 'DWDM', 'LOAD BALANCING',
                   'ROUTER', 'SWITCH')

# A mapping of of vendor names to the default device type for each in the
# event that a device object is created and the deviceType attribute isn't set
# for some reason.
DEFAULT_TYPES = {
    'a10': 'SWITCH',
    'arista': 'SWITCH',
    'aruba': 'SWITCH',
    'brocade': 'SWITCH',
    'citrix': 'SWITCH',
    'cisco': 'ROUTER',
    'dell': 'SWITCH',
    'f5': 'LOAD BALANCING',
    'force10': 'ROUTER',
    'foundry': 'SWITCH',
    'juniper': 'ROUTER',
    'mrv': 'CONSOLE SERVER',
    'netscreen': 'FIREWALL',
    'paloalto': 'FIREWALL',
    'pica8': 'SWITCH',
}

# When a vendor is not explicitly defined within `DEFAULT_TYPES`, fallback to
# this type.
FALLBACK_TYPE = 'ROUTER'

#===============================
# Twister
#===============================

# Default timeout in seconds for commands executed during a session.  If a
# response is not received within this window, the connection is terminated.
DEFAULT_TIMEOUT = 5 * 60

# Default timeout in seconds for initial telnet connections.
TELNET_TIMEOUT  = 60

# Whether or not to allow telnet fallback
TELNET_ENABLED = True

# Default ports for SSH
SSH_PORT = 22

# Default port for Telnet
TELNET_PORT = 23

# A mapping of vendors to the types of devices for that vendor for which you
# would like to disable interactive (pty) SSH sessions, such as when using
# bin/gong.
SSH_PTY_DISABLED = {
    'dell': ['SWITCH'],    # Dell SSH is just straight up broken
}

# A mapping of vendors to the types of devices for that vendor for which you
# would like to disable asynchronous (NON-interactive) SSH sessions, such as
# when using twister or Commando to remotely control a device.
SSH_ASYNC_DISABLED = {
    'dell': ['SWITCH'],    # Dell SSH is just straight up broken
    'foundry': ['SWITCH'], # Old Foundry switches only do SSHv1
}

# Vendors that basically just emulate Cisco's IOS and can be treated
# accordingly for the sake of interaction.
IOSLIKE_VENDORS = (
    'a10',
    'arista',
    'aruba',
    'brocade',
    'cisco',
    'dell',
    'force10',
    'foundry',
)

# The file path where .gorc is expected to be found.
GORC_FILE = '~/.gorc'

# The only root commands that are allowed to be executed when defined within
# ``~.gorc``. They will be filtered out by `~trigger.gorc.filter_commands()`.
GORC_ALLOWED_COMMANDS = (
    'cli',
    'enable',
    'exit',
    'get',
    'monitor',
    'ping',
    'quit',
    'set',
    'show',
    'start',
    'term',
    'terminal',
    'traceroute',
    'who',
    'whoami'
)

#===============================
# NetDevices
#===============================

# Change this to False to skip the loading of ACLs globally
# (not recommended)
WITH_ACLS = True

# Path to the explicit module file for autoacl.py so that we can still perform
# 'from trigger.acl.autoacl import autoacl' without modifying sys.path.
AUTOACL_FILE = os.environ.get('AUTOACL_FILE', os.path.join(PREFIX, 'autoacl.py'))

# A tuple of data loader classes, specified as strings. Optionally, a tuple can
# be used instead of a string. The first item in the tuple should be the
# Loader's module, subsequent items are passed to the Loader during
# initialization.
NETDEVICES_LOADERS = (
    'trigger.netdevices.loaders.filesystem.XMLLoader',
    'trigger.netdevices.loaders.filesystem.JSONLoader',
    'trigger.netdevices.loaders.filesystem.SQLiteLoader',
    'trigger.netdevices.loaders.filesystem.RancidLoader',
    'trigger.netdevices.loaders.filesystem.CSVLoader',
)

# A path or URL to netdevices device metadata source data, which is used to
# populate trigger.netdevices.NetDevices. For more information on this, see
# NETDEVICES_LOADERS.
NETDEVICES_SOURCE = os.environ.get('NETDEVICES_SOURCE', os.path.join(PREFIX,
                                                                     'netdevices.xml'))
# Assign NETDEVICES_SOURCE to NETDEVICES_FILE for backwards compatibility
NETDEVICES_FILE = NETDEVICES_SOURCE

# Whether to treat the RANCID root as a normal instance, or as the root to
# multiple instances. This is only checked when using RANCID as a data source.
RANCID_RECURSE_SUBDIRS = os.environ.get('RANCID_RECURSE_SUBDIRS', False)

# Valid owning teams (e.g. device.owningTeam) go here. These are examples and should be
# changed to match your environment.
VALID_OWNERS = (
    #'Data Center',
    #'Backbone Engineering',
    #'Enterprise Networking',
)

# Fields and values defined here will dictate which Juniper devices receive a
# ``commit-configuration full`` when populating ``NetDevice.commit_commands`.
# The fields and values must match the objects exactly or it will fallback to
# ``commit-configuration``.
JUNIPER_FULL_COMMIT_FIELDS = {
    #'deviceType': 'SWITCH',
    #'make': 'EX4200',
}

#===============================
# Prompt Patterns
#===============================
# Specially-defined, per-vendor prompt patterns. If a vendor isn't defined here,
# try to use IOSLIKE_PROMPT_PAT or fallback to DEFAULT_PROMPT_PAT.
PROMPT_PATTERNS = {
    'aruba': r'\(\S+\)(?: \(\S+\))?\s?#$', # ArubaOS 6.1
    #'aruba': r'\S+(?: \(\S+\))?\s?#\s$', # ArubaOS 6.2
    'citrix': r'\sDone\n$',
    'f5': r'.*\(tmos\).*?#\s{1,2}\r?$',
    'juniper': r'\S+\@\S+(?:\>|#)\s$',
    'mrv': r'\r\n?.*(?:\:\d{1})?\s\>\>?$',
    'netscreen': r'(\w+?:|)[\w().-]*\(?([\w.-])?\)?\s*->\s*$',
<<<<<<< HEAD
    'paloalto': r'\r\n\S+(?:\>|#)\s?$',
=======
    'paloalto': r'\r\n\S+(?:\>|#)\s?',
    'pica8': r'\S+(?:\>|#)\s?$',
>>>>>>> ba4c00b0
}

# When a pattern is not explicitly defined for a vendor, this is what we'll try
# next (since most vendors are in fact IOS-like)
IOSLIKE_PROMPT_PAT = r'\S+(\(config(-[a-z:1-9]+)?\))?#\s?$'
IOSLIKE_ENABLE_PAT = r'\S+(\(config(-[a-z:1-9]+)?\))?>\s?$'

# Generic prompt to match most vendors. It assumes that you'll be greeted with
# a "#" prompt.
DEFAULT_PROMPT_PAT = r'\S+#\s?$'

#===============================
# Bounce Windows/Change Mgmt
#===============================

# Path of the explicit module file for bounce.py containing custom bounce
# window mappings.
BOUNCE_FILE = os.environ.get('BOUNCE_FILE', os.path.join(PREFIX, 'bounce.py'))

# Default bounce timezone. All BounceWindow objects are configured using
# US/Eastern for now.
BOUNCE_DEFAULT_TZ = 'US/Eastern'

# The default fallback window color for bounce windows. Must be one of
# ('green', 'yellow', or 'red').
#
#     green: Low risk
#    yellow: Medium risk
#       red: High risk
BOUNCE_DEFAULT_COLOR = 'red'

#===============================
# Redis Settings
#===============================

# Redis master server. This will be used unless it is unreachable.
REDIS_HOST = '127.0.0.1'

# The Redis port. Default is 6379.
REDIS_PORT = 6379

# The Redis DB. Default is 0.
REDIS_DB = 0

#===============================
# Database Settings
#===============================

# These are self-explanatory, I hope. Use the ``init_task_db`` to initialize
# your database after you've created it! :)
DATABASE_ENGINE = 'mysql'   # Choose 'postgresql', 'mysql', 'sqlite3'
DATABASE_NAME = ''          # Or path to database file if using sqlite3
DATABASE_USER = ''          # Not used with sqlite3
DATABASE_PASSWORD = ''      # Not used with sqlite3
DATABASE_HOST = ''          # Set to '' for localhost. Not used with sqlite3
DATABASE_PORT = ''          # Set to '' for default. Not used with sqlite3.

#===============================
# ACL Management
#===============================
# Whether to allow multi-line comments to be used in Juniper firewall filters.
# Defaults to False.
ALLOW_JUNIPER_MULTILINE_COMMENTS = False

# FILTER names of ACLs that should be skipped or ignored by tools
# NOTE: These should be the names of the filters as they appear on devices. We
# want this to be mutable so it can be modified at runtime.
# TODO (jathan): Move this into Redis and maintain with 'acl' command?
IGNORED_ACLS = []

# FILE names ACLs that shall not be modified by tools
# NOTE: These should be the names of the files as they exist in FIREWALL_DIR.
# Trigger expects ACLs to be prefixed with 'acl.'.  These are examples and
# should be replaced.
NONMOD_ACLS  = []

# Mapping of real IP to external NAT. This is used by load_acl in the event
# that a TFTP or connection from a real IP fails or explicitly when passing the
# --no-vip flag.
# format: {local_ip: external_ip}
VIPS = {}

#===============================
# ACL Loading/Rate-Limiting
#===============================
# All of the following settings are currently only used in ``load_acl``.  If
# and when the load_acl functionality gets moved into the API, this might
# change.

# Any FILTER name (not filename) in this list will be skipped during automatic loads.
AUTOLOAD_BLACKLIST = []

# Assign blacklist to filter for backwards compatibility
AUTOLOAD_FILTER = AUTOLOAD_BLACKLIST

# Modify this if you want to create a list that if over the specified number of
# routers will be treated as bulk loads.
# TODO (jathan): Provide examples so that this has more context/meaning. The
# current implementation is kind of broken and doesn't scale for data centers
# with a large of number of devices.
#
# Format:
# { 'filter_name': threshold_count }
AUTOLOAD_FILTER_THRESH = {}

# Any ACL applied on a number of devices >= to this number will be treated as
# bulk loads.
AUTOLOAD_BULK_THRESH = 10

# Add an acl:max_hits here if you want to override BULK_MAX_HITS_DEFAULT
# Keep in mind this number is PER EXECUTION of load_acl --auto (typically once
# per hour or 3 per bounce window).
#
# 1 per load_acl execution; ~3 per day, per bounce window
# 2 per load_acl execution; ~6 per day, per bounce window
# etc.
#
# Format:
# { 'filter_name': max_hits }
BULK_MAX_HITS = {}

# If an ACL is bulk but not in BULK_MAX_HITS, use this number as max_hits
BULK_MAX_HITS_DEFAULT = 1


#===============================
# Stage ACL changes
#===============================
# This variable should be a function that returns the contents of the ACL
# files that are being pushed and the tftp location for all of them
#
# input
# list of file names, optional log file and boolean for sanitizing
#
# return
# ([<list of string where each string is the entire contents of an acl file to push>],
#   [<list of the path to files on the tftp server to push>])
#
def _stage_acls(acls, log=None, sanitize_acl=False):
    """stage the new ACL files for load_acl"""

    import os, shutil
    from trigger.acl import parse as acl_parse

    acl_contents = []
    tftp_paths = []

    fails = []

    for acl in acls:
        nonce = os.urandom(8).encode('hex')
        source = FIREWALL_DIR + '/%s' % acl
        dest = TFTPROOT_DIR + '/%s.%s' % (acl, nonce)

        if not os.path.exists(dest):
            try:
                shutil.copyfile(source, dest)
            except:
                fails.append("Unable to stage TFTP File %s" % str(acls))
                continue
            else:
                os.chmod(dest, 0644)

        file_contents = file(FIREWALL_DIR + '/' + acl).read()
        acl_contents.append(file_contents)

        tftp_paths.append("%s.%s" % (acl, nonce))

        #strip comments if brocade
        if (sanitize_acl):
            msg = 'Sanitizing ACL {0} as {1}'.format(source, dest)
            log.msg(msg)
            with open(source, 'r') as src_acl:
                acl = acl_parse(src_acl)
            acl.strip_comments()
            output = '\n'.join(acl.output(replace=True)) + '\n'
            with open(dest, 'w') as dst_acl:
                dst_acl.write(output)

    return acl_contents, tftp_paths, fails

STAGE_ACLS = _stage_acls


#===============================
# Get the TFTP source
#===============================
def _get_tftp_source(dev=None, no_vip=True): #False): #True):
    """
    Determine the right TFTP source-address to use (public vs. private)
    based on ``settings.VIPS``, and return that address.

    :param dev:
        A `~trigger.netdevices.NetDevice` object
    """
    import socket
    host = socket.gethostbyname(socket.getfqdn())
    if no_vip:
        return host
    elif host not in VIPS:
        return host
    ## hack to make broken routers work (This shouldn't be necessary.)
    for broken in 'ols', 'rib', 'foldr':
        if dev.nodeName.startswith(broken):
            return host
    return VIPS[host]

GET_TFTP_SOURCE = _get_tftp_source

#===============================
# OnCall Engineer Display
#===============================
# This variable should be a function that returns data for your on-call engineer, or
# failing that None.  The function should return a dictionary that looks like
# this:
#
# {'username': 'joegineer',
#  'name': 'Joe Engineer',
#  'email': 'joe.engineer@example.notreal'}
#
# If you don't want to return this information, have it return None.
GET_CURRENT_ONCALL = lambda x=None: x

#===============================
# CM Ticket Creation
#===============================
# This should be a function that creates a CM ticket and returns the ticket
# number, or None.
# TODO (jathan): Improve this interface so that it is more intuitive.
def _create_cm_ticket_stub(**args):
    return None

# If you don't want to use this feature, just have the function return None.
CREATE_CM_TICKET = _create_cm_ticket_stub

#===============================
# Notifications
#===============================
# Email sender for integrated toosl. Usually a good idea to make this a
# no-reply address.
EMAIL_SENDER = 'nobody@not.real'

# Who to email when things go well (e.g. load_acl --auto)
SUCCESS_EMAILS = [
    #'neteng@example.com',
]

# Who to email when things go not well (e.g. load_acl --auto)
FAILURE_EMAILS = [
    #'primarypager@example.com',
    #'secondarypager@example.com',
]

# The default sender for integrated notifications. This defaults to the fqdn
# for the localhost.
NOTIFICATION_SENDER = socket.gethostname()

# Destinations (hostnames, addresses) to notify when things go well.
SUCCESS_RECIPIENTS = [
    # 'foo.example.com',
]

# Destinations (hostnames, addresses) to notify when things go not well.
FAILURE_RECIPIENTS = [
    # socket.gethostname(), # The fqdn for the localhost
]

# This is a list of fully-qualified paths. Each path should end with a callable
# that handles a notification event and returns ``True`` in the event of a
# successful notification, or ``None``.
NOTIFICATION_HANDLERS = [
    'trigger.utils.notifications.handlers.email_handler',
]<|MERGE_RESOLUTION|>--- conflicted
+++ resolved
@@ -293,12 +293,8 @@
     'juniper': r'\S+\@\S+(?:\>|#)\s$',
     'mrv': r'\r\n?.*(?:\:\d{1})?\s\>\>?$',
     'netscreen': r'(\w+?:|)[\w().-]*\(?([\w.-])?\)?\s*->\s*$',
-<<<<<<< HEAD
     'paloalto': r'\r\n\S+(?:\>|#)\s?$',
-=======
-    'paloalto': r'\r\n\S+(?:\>|#)\s?',
     'pica8': r'\S+(?:\>|#)\s?$',
->>>>>>> ba4c00b0
 }
 
 # When a pattern is not explicitly defined for a vendor, this is what we'll try
