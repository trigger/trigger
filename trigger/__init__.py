<<<<<<< HEAD
__version__ = (1, 5, 10)
=======
__version__ = (1, 6, 0)
>>>>>>> 421f3a98

full_version = '.'.join(str(x) for x in __version__[0:3]) + \
               ''.join(__version__[3:])
release = full_version
short_version = '.'.join(str(x) for x in __version__[0:3])<|MERGE_RESOLUTION|>--- conflicted
+++ resolved
@@ -1,8 +1,4 @@
-<<<<<<< HEAD
-__version__ = (1, 5, 10)
-=======
 __version__ = (1, 6, 0)
->>>>>>> 421f3a98
 
 full_version = '.'.join(str(x) for x in __version__[0:3]) + \
                ''.join(__version__[3:])
