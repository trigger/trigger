--- conflicted
+++ resolved
@@ -115,13 +115,10 @@
 
     :param command_interval:
          (Optional) Amount of time in seconds to wait between sending commands.
-<<<<<<< HEAD
-=======
 
     :param stop_reactor:
          Whether to stop the reactor loop when all results have returned.
          (Default: ``True``)
->>>>>>> 421f3a98
     """
     # Defaults to all supported vendors
     vendors = settings.SUPPORTED_VENDORS
@@ -154,11 +151,7 @@
                  incremental=None, max_conns=10, verbose=False,
                  timeout=DEFAULT_TIMEOUT, production_only=True,
                  allow_fallback=True, with_errors=True, force_cli=False,
-<<<<<<< HEAD
-                 with_acls=False, command_interval=0):
-=======
                  with_acls=False, command_interval=0, stop_reactor=True):
->>>>>>> 421f3a98
         if devices is None:
             raise exceptions.ImproperlyConfigured('You must specify some `devices` to interact with!')
 
@@ -174,21 +167,14 @@
         self.with_errors = with_errors
         self.force_cli = force_cli
         self.command_interval = command_interval
-<<<<<<< HEAD
-=======
         self.stop_reactor = self.stop_reactor or stop_reactor
->>>>>>> 421f3a98
         self.curr_conns = 0
         self.jobs = []
 
         # Always fallback to {} for these
         self.errors = self.errors if self.errors is not None else {}
         self.results = self.results if self.results is not None else {}
-<<<<<<< HEAD
-        self.parsed_results = self.parsed_results if self.parsed_results is not None else collections.defaultdict(dict)
-=======
         self.parsed_results = self.parsed_results if self.parsed_results is not None else {}
->>>>>>> 421f3a98
 
         #self.deferrals = []
         self.supported_platforms = self._validate_platforms()
@@ -304,17 +290,10 @@
                                    with_errors=self.with_errors,
                                    force_cli=self.force_cli,
                                    command_interval=self.command_interval)
-<<<<<<< HEAD
 
             # Add the template parser callback for great justice!
             async.addCallback(self.parse_template, device, commands)
 
-=======
-
-            # Add the template parser callback for great justice!
-            async.addCallback(self.parse_template, device, commands)
-
->>>>>>> 421f3a98
             # Add the parser callback for even greater justice!
             async.addCallback(self.parse, device, commands)
 
@@ -372,7 +351,6 @@
         vendor_types = self.platforms.get(desired_vendor)
         method_name = METHOD_MAP[method] % desired_vendor  # => 'to_cisco'
         device_type = device.deviceType
-<<<<<<< HEAD
 
         if device_type in vendor_types:
             if hasattr(self, method_name):
@@ -392,27 +370,6 @@
                                 desired_vendor, vendor_types)
             )
 
-=======
-
-        if device_type in vendor_types:
-            if hasattr(self, method_name):
-                log.msg(
-                    '[%s] Found %r method: %s' % (device, method, method_name)
-                )
-                desired_method = method_name
-            else:
-                log.msg(
-                    '[%s] Did not find %r method: %s' % (device, method,
-                                                         method_name)
-                )
-        else:
-            raise exceptions.UnsupportedDeviceType(
-                'Device %r has an invalid type %r for vendor %r. Must be '
-                'one of %r.' % (device.nodeName, device_type,
-                                desired_vendor, vendor_types)
-            )
-
->>>>>>> 421f3a98
         if desired_method is None:
             if self.allow_fallback:
                 desired_method = METHOD_MAP[method] % 'base'
@@ -461,7 +418,6 @@
         return func(device, commands, extra)
 
     def parse_template(self, results, device, commands=None):
-<<<<<<< HEAD
         """
         Generator function that processes unstructured CLI data and yields either
         a TextFSM based object or generic raw output.
@@ -487,47 +443,13 @@
                     self.append_parsed_results(device, self.map_parsed_results(command, fsm))
                 except:
                     log.msg("Unable to load TextFSM template, just updating with unstructured output")
+
             ret.append(results[idx])
 
-        self.parsed_results = dict(self.parsed_results)
         return ret
 
     def parse(self, results, device, commands=None):
         """
-=======
-        """
-        Generator function that processes unstructured CLI data and yields either
-        a TextFSM based object or generic raw output.
-
-        :param results:
-            The unstructured "raw" CLI data from device.
-        :type  results:
-            str
-        :param device:
-            NetDevice object
-        :type device:
-            `~trigger.netdevices.NetDevice`
-        """
-
-        device_type = device.os
-        ret = []
-
-        for idx, command in enumerate(commands):
-            if device_type:
-                try:
-                    re_table = load_cmd_template(command, dev_type=device_type)
-                    fsm = get_textfsm_object(re_table, results[idx])
-                    self.append_parsed_results(device, self.map_parsed_results(command, fsm))
-                except:
-                    log.msg("Unable to load TextFSM template, just updating with unstructured output")
-
-            ret.append(results[idx])
-
-        return ret
-
-    def parse(self, results, device, commands=None):
-        """
->>>>>>> 421f3a98
         Parse output from a device. Calls to ``self._lookup_method`` to find
         specific ``from`` method.
 
@@ -605,14 +527,10 @@
         """
         devname = str(device)
         log.msg("Appending results for %r: %r" % (devname, results))
-<<<<<<< HEAD
-        self.parsed_results[devname].update(results)
-=======
         if self.parsed_results.get(devname):
             self.parsed_results[devname].update(results)
         else:
             self.parsed_results[devname] = results
->>>>>>> 421f3a98
         return True
 
     def store_results(self, device, results):
@@ -941,13 +859,8 @@
             self.config[device] = _parse_ios_interfaces(alld, skip_disabled=self.skip_disabled)
         else:
             self.config[device] = {
-<<<<<<< HEAD
-                    "unsupported": "ASA ACL parsing unsupported this release"
-                    }
-=======
                 "unsupported": "ASA ACL parsing unsupported this release"
             }
->>>>>>> 421f3a98
 
         return True
 
