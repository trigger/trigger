# -*- coding: utf-8 -*-

"""
Functions that perform network-based things like ping, port tests, etc.
"""

<<<<<<< HEAD
__author__ = 'Jathan McCollum, Eileen Watson'
__maintainer__ = 'Jathan McCollum'
__email__ = 'jathan@gmail.com'
__copyright__ = 'Copyright 2009-2013, AOL Inc.; 2013-2014 Salesforce.com'

import os
import subprocess
import shlex
import re
import socket
import telnetlib
from trigger.conf import settings

=======
import os
import subprocess
import shlex
import socket
import telnetlib

from trigger.conf import settings


>>>>>>> 421f3a98
# Exports
__all__ = ('ping', 'test_tcp_port', 'test_ssh', 'address_is_internal')


# Constants
# SSH version strings used to validate SSH banners.
SSH_VERSION_STRINGS = (
    'SSH-1.99',
    'SSH-2.0',
    'dcos_sshd run in non-FIPS mode',  # Cisco Nexus not in FIPS mode
)


# Functions
def ping(host, count=1, timeout=5):
    """
    Returns pass/fail for a ping. Supports POSIX only.

    :param host:
        Hostname or address

    :param count:
        Repeat count

    :param timeout:
        Timeout in seconds

    >>> from trigger.utils import network
    >>> network.ping('aol.com')
    True
    >>> network.ping('192.168.199.253')
    False
    """

    ping_command = "ping -q -c%d -W%d %s" % (count, timeout, host)
    status = None
    with open(os.devnull, 'w') as devnull_fd:
        status = subprocess.call(
            shlex.split(ping_command),
            stdout=devnull_fd,
            stderr=devnull_fd,
            close_fds=True)

    # Linux RC: 0 = success, 256 = failure, 512 = unknown host
    # Darwin RC: 0 = success, 512 = failure, 17408 = unknown host
    return status == 0


def test_tcp_port(host, port=23, timeout=5, check_result=False,
                  expected_result=''):
    """
    Attempts to connect to a TCP port. Returns a Boolean.

    If ``check_result`` is set, the first line of output is retreived from the
    connection and the starting characters must match ``expected_result``.

    :param host:
        Hostname or address

    :param port:
        Destination port

    :param timeout:
        Timeout in seconds

    :param check_result:
        Whether or not to do a string check (e.g. version banner)

    :param expected_result:
        The expected result!

    >>> test_tcp_port('aol.com', 80)
    True
    >>> test_tcp_port('aol.com', 12345)
    False
    """
    try:
        t = telnetlib.Telnet(host, port, timeout)
        if check_result:
            result = t.read_some()
            t.close()
            return result.startswith(expected_result)
    except (socket.timeout, socket.error):
        return False

    t.close()
    return True


<<<<<<< HEAD
def test_ssh(host, port=22, timeout=5, version=('SSH-1.99', 'SSH-2.0')):
=======
def test_ssh(host, port=22, timeout=5, version=SSH_VERSION_STRINGS):
>>>>>>> 421f3a98
    """
    Connect to a TCP port and confirm the SSH version. Defaults to SSHv2.

    Note that the default of ('SSH-1.99', 'SSH-2.0') both indicate SSHv2 per
    RFC 4253. (Ref: http://en.wikipedia.org/wiki/Secure_Shell#Version_1.99)

    :param host:
        Hostname or address

    :param port:
        Destination port

    :param timeout:
        Timeout in seconds

    :param version:
        The SSH version prefix (e.g. "SSH-2.0"). This may also be a tuple of
        prefixes.

    >>> test_ssh('localhost')
    True
    >>> test_ssh('localhost', version='SSH-1.5')
    False
    """
    return test_tcp_port(host, port, timeout, check_result=True,
                         expected_result=version)


def address_is_internal(ip):
    """
    Determines if an IP address is internal to your network. Relies on
    networks specified in :mod:`settings.INTERNAL_NETWORKS`.

    :param ip:
        IP address to test.

    >>> address_is_internal('1.1.1.1')
    False
    """
    for i in settings.INTERNAL_NETWORKS:
        if ip in i:
            return True
    return False<|MERGE_RESOLUTION|>--- conflicted
+++ resolved
@@ -4,21 +4,6 @@
 Functions that perform network-based things like ping, port tests, etc.
 """
 
-<<<<<<< HEAD
-__author__ = 'Jathan McCollum, Eileen Watson'
-__maintainer__ = 'Jathan McCollum'
-__email__ = 'jathan@gmail.com'
-__copyright__ = 'Copyright 2009-2013, AOL Inc.; 2013-2014 Salesforce.com'
-
-import os
-import subprocess
-import shlex
-import re
-import socket
-import telnetlib
-from trigger.conf import settings
-
-=======
 import os
 import subprocess
 import shlex
@@ -28,7 +13,6 @@
 from trigger.conf import settings
 
 
->>>>>>> 421f3a98
 # Exports
 __all__ = ('ping', 'test_tcp_port', 'test_ssh', 'address_is_internal')
 
@@ -118,11 +102,7 @@
     return True
 
 
-<<<<<<< HEAD
-def test_ssh(host, port=22, timeout=5, version=('SSH-1.99', 'SSH-2.0')):
-=======
 def test_ssh(host, port=22, timeout=5, version=SSH_VERSION_STRINGS):
->>>>>>> 421f3a98
     """
     Connect to a TCP port and confirm the SSH version. Defaults to SSHv2.
 
