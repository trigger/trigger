--- conflicted
+++ resolved
@@ -313,13 +313,11 @@
         # Bind the correct execute/connect methods based on deviceType
         self._bind_dynamic_methods()
 
-<<<<<<< HEAD
         # Set the correct command(s) to run on startup based on deviceType
         self.startup_commands = self._set_startup_commands()
-=======
+
         # Assign the configuration commit commands (e.g. 'write memory')
-        self.commit_commands = self._determine_commit_commands()
->>>>>>> b55347ba
+        self.commit_commands = self._set_commit_commands()
 
     def _populate_data(self, data):
         """
@@ -353,7 +351,6 @@
         self.deviceType = settings.DEFAULT_TYPES.get(self.vendor.name,
                                                      settings.FALLBACK_TYPE)
 
-<<<<<<< HEAD
     def _set_startup_commands(self):
         """
         Set the commands to run at startup. For now they are just ones to
@@ -384,8 +381,8 @@
             return [cmd] # This must be a list
 
         return []
-=======
-    def _determine_commit_commands(self):
+
+    def _set_commit_commands(self):
         """
         Return the proper "commit" command. (e.g. write mem, etc.)
         """
@@ -423,7 +420,6 @@
 
         # Or it's a "commit-configuration full"
         return [JUNIPER_COMMIT_FULL]
->>>>>>> b55347ba
 
     def _bind_dynamic_methods(self):
         """
