--- conflicted
+++ resolved
@@ -22,15 +22,6 @@
 
 """
 
-<<<<<<< HEAD
-__author__ = 'Jathan McCollum, Eileen Tschetter, Mark Thomas, Michael Shields'
-__maintainer__ = 'Jathan McCollum'
-__email__ = 'jathan@gmail.com'
-__copyright__ = 'Copyright 2006-2013, AOL Inc.; 2013 Salesforce.com'
-__version__ = '2.3.2'
-
-=======
->>>>>>> 421f3a98
 # Imports
 import copy
 import itertools
@@ -375,45 +366,10 @@
             elif self.is_netscreen():
                 return 'netscreen'
             else:
-<<<<<<< HEAD
-                return ['skip-page-display']
-
-        def disable_paging_cisco():
-            """Cisco ASA commands differ from IOS"""
-            if self.is_cisco_asa():
-                return ['terminal pager 0']
-            else:
-                return default
-
-        # Commands used to disable paging.
-        default = ['terminal length 0']
-        paging_map = {
-            'a10': default,
-            'arista': default,
-            'aruba': ['no paging'], # v6.2.x this is not necessary
-            'brocade': disable_paging_brocade(), # See comments above
-            'cisco': disable_paging_cisco(),
-            'citrix': ['set cli mode page off'],
-            'dell': ['terminal datadump'],
-            'f5': ['modify cli preference pager disabled'],
-            'force10': default,
-            'foundry': ['skip-page-display'],
-            'juniper': ['set cli screen-length 0'],
-            'mrv': ['no pause'],
-            'netscreen': ['set console page 0'],
-            'paloalto': ['set cli scripting-mode on', 'set cli pager off'],
-        }
-
-        cmds = paging_map.get(self.vendor.name)
-
-        if self.is_netscreen():
-            cmds = paging_map['netscreen']
-=======
                 return self.vendor.name
 
         paging_map = settings.STARTUP_COMMANDS_MAP
         cmds = paging_map.get(get_vendor_name())
->>>>>>> 421f3a98
 
         if cmds is not None:
             return cmds
@@ -532,8 +488,6 @@
                     Otherwise template does not exist.""")
             return None
 
-<<<<<<< HEAD
-=======
     def _get_endpoint(self, *args):
         """Private method used for generating an endpoint for `~trigger.netdevices.NetDevice`."""
         from trigger.twister2 import generate_endpoint, TriggerEndpointClientFactory, IoslikeSendExpect
@@ -696,7 +650,6 @@
     def connected(self):
         return self._connected
 
->>>>>>> 421f3a98
     def allowable(self, action, when=None):
         """
         Return whether it's okay to perform the specified ``action``.
@@ -1111,11 +1064,6 @@
             :returns: NetDevice object
             """
             key = key.lower()
-<<<<<<< HEAD
-            if key in self:
-                return self[key]
-
-=======
 
             # Try to use the loader plugin first.
             if hasattr(self.loader, 'find'):
@@ -1125,7 +1073,6 @@
             elif key in self:
                 return self[key]
 
->>>>>>> 421f3a98
             matches = [x for x in self.keys() if x.startswith(key + '.')]
 
             if matches:
@@ -1133,9 +1080,6 @@
             raise KeyError(key)
 
         def all(self):
-<<<<<<< HEAD
-            """Returns all NetDevice objects."""
-=======
             """
             Returns all NetDevice objects.
 
@@ -1144,7 +1088,6 @@
             """
             if hasattr(self.loader, 'all'):
                 return self.loader.all()
->>>>>>> 421f3a98
             return self.values()
 
         def search(self, token, field='nodeName'):
@@ -1205,9 +1148,6 @@
 
             :returns: List of NetDevice objects
             """
-<<<<<<< HEAD
-            all_field_names = getattr(self, '_all_field_names', {})
-=======
             skip_loader = kwargs.pop('skip_loader', False)
             if skip_loader:
                 log.msg('Skipping loader.match()')
@@ -1218,26 +1158,15 @@
 
             all_field_names = getattr(self, '_all_field_names', {})
             devices = self.all()
->>>>>>> 421f3a98
 
             # Cache the field names the first time .match() is called.
             if not all_field_names:
                 # Merge in field_names from every NetDevice
-<<<<<<< HEAD
-                for dev in self.all():
-=======
                 for dev in devices:
->>>>>>> 421f3a98
                     dev_fields = ((f.lower(), f) for f in dev.__dict__)
                     all_field_names.update(dev_fields)
                 self._all_field_names = all_field_names
 
-<<<<<<< HEAD
-            # An iterator so we can filtering functionally
-            devices = iter(self.all())
-
-=======
->>>>>>> 421f3a98
             def map_attr(attr):
                 """Helper function for lower-to-regular attribute mapping."""
                 return self._all_field_names[attr.lower()]
@@ -1294,14 +1223,10 @@
         return getattr(self.__class__._Singleton, attr)
 
     def __setattr__(self, attr, value):
-<<<<<<< HEAD
-        return setattr(self.__class__._Singleton, attr, value)
-=======
         return setattr(self.__class__._Singleton, attr, value)
 
     def reload(self, **kwargs):
         """Reload NetDevices metadata."""
         log.msg('Reloading NetDevices.')
         classobj = self.__class__
-        classobj._Singleton = classobj._actual(**kwargs)
->>>>>>> 421f3a98
+        classobj._Singleton = classobj._actual(**kwargs)