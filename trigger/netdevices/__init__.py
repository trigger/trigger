# -*- coding: utf-8 -*-

"""
The heart and soul of Trigger, NetDevices is an abstract interface to network
device metadata and ACL associations.

Parses :setting:`NETDEVICES_SOURCE` and makes available a dictionary of
`~trigger.netdevices.NetDevice` objects, which is keyed by the FQDN of every
network device.

Other interfaces are non-public.

Example::

    >>> from trigger.netdevices import NetDevices
    >>> nd = NetDevices()
    >>> dev = nd['test1-abc.net.aol.com']
    >>> dev.vendor, dev.make
    (<Vendor: Juniper>, 'MX960-BASE-AC')
    >>> dev.bounce.next_ok('green')
    datetime.datetime(2010, 4, 9, 9, 0, tzinfo=<UTC>)

"""

__author__ = 'Jathan McCollum, Eileen Tschetter, Mark Thomas, Michael Shields'
__maintainer__ = 'Jathan McCollum'
__email__ = 'jathan.mccollum@teamaol.com'
__copyright__ = 'Copyright 2006-2013, AOL Inc.'
__version__ = '2.2.1'

# Imports
import copy
import itertools
import os
import sys
import time
from trigger.conf import settings
from trigger.utils import network
from trigger.utils.url import parse_url
from trigger import changemgmt, exceptions, rancid
from twisted.python import log
from UserDict import DictMixin
import xml.etree.cElementTree as ET
from . import loader
try:
    from trigger.acl.db import AclsDB
except ImportError:
    log.msg("Loading without ACL support")
    settings.WITH_ACLS = False


# Constants
JUNIPER_COMMIT = ET.Element('commit-configuration')
JUNIPER_COMMIT_FULL = copy.copy(JUNIPER_COMMIT)
ET.SubElement(JUNIPER_COMMIT_FULL, 'full')


# Exports
__all__ = ['device_match', 'NetDevice', 'NetDevices', 'Vendor']


# Functions
def _munge_source_data(data_source=settings.NETDEVICES_SOURCE):
    """
    Read the source data in the specified format, parse it, and return a

    :param data_source:
        Absolute path to source data file
    """
    log.msg('LOADING FROM: ', data_source)
    kwargs = parse_url(data_source)
    path = kwargs.pop('path')
    return loader.load_metadata(path, **kwargs)

def _populate(netdevices, data_source, production_only, with_acls):
    """
    Populates the NetDevices with NetDevice objects.

    Abstracted from within NetDevices to prevent accidental repopulation of NetDevice
    objects.
    """
    #start = time.time()
    device_data = _munge_source_data(data_source=data_source)

    # Populate AclsDB if `with_acls` is set
    aclsdb = AclsDB() if with_acls else None

    # Populate `netdevices` dictionary with `NetDevice` objects!
    for obj in device_data:
        dev = NetDevice(data=obj, with_acls=aclsdb)

        # Only return devices with adminStatus of 'PRODUCTION' unless
        # `production_only` is True
        if dev.adminStatus != 'PRODUCTION' and production_only:
            #log.msg('DEVICE NOT PRODUCTION')
            continue

        # These checks should be done on generation of netdevices.xml.
        # Skip empty nodenames
        if dev.nodeName is None:
            continue

        # Add to dict
        netdevices[dev.nodeName] = dev

    #end = time.time()
    #print 'Took %f seconds' % (end - start)

def device_match(name, production_only=True):
    """
    Return a matching :class:`~trigger.netdevices.NetDevice` object based on
    partial name. Return `None` if no match or if multiple matches is
    cancelled::

        >>> device_match('test')
        2 possible matches found for 'test':
          [ 1] test1-abc.net.aol.com
          [ 2] test2-abc.net.aol.com
          [ 0] Exit

        Enter a device number: 2
        <NetDevice: test2-abc.net.aol.com>

    If there is only a single match, that device object is returned without
    a prompt::

        >>> device_match('fw')
        Matched 'fw1-xyz.net.aol.com'.
        <NetDevice: fw1-xyz.net.aol.com>
    """
    match = None
    nd = NetDevices(production_only)
    try:
        match = nd.find(name)
    except KeyError:
        matches = nd.search(name)
        if matches:
            if len(matches) == 1:
                single = matches[0]
                print "Matched '%s'." % single
                return single

            print "%d possible matches found for '%s':" % (len(matches), name)

            matches.sort()
            for num, shortname in enumerate(matches):
                print ' [%s] %s' % (str(num+1).rjust(2), shortname)
            print ' [ 0] Exit\n'

            choice = input('Enter a device number: ') - 1
            match = None if choice < 0 else matches[choice]
            log.msg('Choice: %s' % choice)
            log.msg('You chose: %s' % match)
        else:
            print "No matches for '%s'." % name

    return match


# Classes
class NetDevice(object):
    """
    An object that represents a distinct network device and its metadata.

    Almost all of the attributes are populated by
    `~trigger.netdevices._populate()` and are mostly dependent upon the source
    data. This is prone to implementation problems and should be revisited in
    the long-run as there are certain fields that are baked into the core
    functionality of Trigger.

    Users usually won't create these objects directly! Rely instead upon
    `~trigger.netdevice.NetDevices` to do this for you.
    """
    def __init__(self, data=None, with_acls=None):
        # Here comes all of the bare minimum set of attributes a NetDevice
        # object needs for basic functionality within the existing suite.

        # Hostname
        self.nodeName = None

        # Hardware Info
        self.deviceType = None
        self.make = None
        self.manufacturer = None
        self.vendor = None
        self.model = None
        self.serialNumber = None

        # Administrivia
        self.adminStatus = None
        self.assetID = None
        self.budgetCode = None
        self.budgetName = None
        self.owningTeam = None
        self.owner = None
        self.onCallName = None
        self.operationStatus = None
        self.lastUpdate = None
        self.lifecycleStatus = None
        self.projectName = None

        # Location
        self.site = None
        self.room = None
        self.coordinate = None

        # If `data` has been passed, use it to update our attributes
        if data is not None:
            self._populate_data(data)

<<<<<<< HEAD
=======
        # ACLs (defaults to empty sets)
        self.explicit_acls = self.implicit_acls = self.acls = self.bulk_acls = set()
        if with_acls:
            self._populate_acls(aclsdb=with_acls)

>>>>>>> 50b2d3dd
        # Cleanup the attributes (strip whitespace, lowercase values, etc.)
        self._cleanup_attributes()

        # Map the manufacturer name to a Vendor object that has extra sauce
        if self.manufacturer is not None:
            self.vendor = vendor_factory(self.manufacturer)

        # Use the vendor to populate the deviceType if it's not set already
        if self.deviceType is None:
            self._populate_deviceType()

        # ACLs (defaults to empty sets)
        self.explicit_acls = self.implicit_acls = self.acls = self.bulk_acls = set()
        if with_acls is not None:
            self._populate_acls(aclsdb=with_acls)

        # Bind the correct execute/connect methods based on deviceType
        self._bind_dynamic_methods()

        # Set the correct command(s) to run on startup based on deviceType
        self.startup_commands = self._set_startup_commands()

        # Assign the configuration commit commands (e.g. 'write memory')
        self.commit_commands = self._set_commit_commands()

        # Determine whether we require an async pty SSH channel
        self.requires_async_pty = self._set_requires_async_pty()

    def _populate_data(self, data):
        """
        Populate the custom attribute data

        :param data:
            An iterable of key/value pairs
        """
        self.__dict__.update(data) # Better hope this is a dict!

    def _cleanup_attributes(self):
        """Perform various cleanup actions. Abstracted for customization."""
        # Lowercase the nodeName for completeness.
        if self.nodeName is not None:
            self.nodeName = self.nodeName.lower()

        # Cleanup whitespace from owning team
        if self.owningTeam is not None:
            self.owningTeam = self.owningTeam.strip()

        # Map deviceStatus to adminStatus when data source is RANCID
        if hasattr(self, 'deviceStatus'):
            STATUS_MAP = {
                'up': 'PRODUCTION',
                'down': 'NON-PRODUCTION',
            }
            self.adminStatus = STATUS_MAP.get(self.deviceStatus, STATUS_MAP['up'])

    def _populate_deviceType(self):
        """Try to make a guess what the device type is"""
        self.deviceType = settings.DEFAULT_TYPES.get(self.vendor.name,
                                                     settings.FALLBACK_TYPE)

    def _set_requires_async_pty(self):
        """
        Set whether a device requires an async pty (see:
            `~trigger.twister.TriggerSSHAsyncPtyChannel`).
        """
        RULES = (
            self.vendor in ('a10', 'arista', 'aruba', 'cisco', 'force10'),
            self.is_brocade_vdx(),
        )
        return any(RULES)

    def _set_startup_commands(self):
        """
        Set the commands to run at startup. For now they are just ones to
        disable pagination.
        """
        def disable_paging_brocade():
            """Brocade commands differ by platform."""
            if self.is_brocade_vdx():
                return ['terminal length 0\n']
            else:
                return ['skip-page-display\n']

        # Commands used to disable paging.
        default = ['terminal length 0\n']
        paging_map = {
            'a10': default,
            'arista': default,
            'aruba': ['no paging\n'],
            'brocade': disable_paging_brocade(), # See comments above
            'cisco': default,
            'dell': ['terminal datadump\n'],
            'force10': default,
            'foundry': ['skip-page-display\n'],
            'juniper': ['set cli screen-length 0\n'],
            'paloalto': ['set cli scripting-mode on\n', 'set cli pager off\n'],
        }

        cmds = paging_map.get(self.vendor.name)
        if cmds is not None:
            return cmds

        return []

    def _set_commit_commands(self):
        """
        Return the proper "commit" command. (e.g. write mem, etc.)
        """
        if self.is_ioslike():
            return self._ioslike_commit()
        elif self.vendor == 'juniper':
            return self._juniper_commit()
        elif self.is_netscaler():
            return ['save config']
        elif self.vendor == 'paloalto':
            return ['commit']
        else:
            return []

    def _ioslike_commit(self):
        """
        Return proper 'write memory' command for IOS-like devices.
        """
        if self.is_brocade_vdx():
            return ['copy running-config startup-config', 'y']
        elif self.make and 'nexus' in self.make.lower():
            return ['copy running-config startup-config']
        else:
            return ['write memory']

    def _juniper_commit(self, fields=settings.JUNIPER_FULL_COMMIT_FIELDS):
        """
        Return proper ``commit-configuration`` element for a Juniper
        device.
        """
        default = [JUNIPER_COMMIT]
        if not fields:
            return default

        # Either it's a normal "commit-configuration"
        for attr, val in fields.iteritems():
            if not getattr(self, attr) == val:
                return default

        # Or it's a "commit-configuration full"
        return [JUNIPER_COMMIT_FULL]

    def _bind_dynamic_methods(self):
        """
        Bind dynamic methods to the instance. Currently does these:

            + Dynamically bind ~trigger.twister.excute` to .execute()
            + Dynamically bind ~trigger.twister.connect` to .connect()

        Note that these both rely on the value of the ``vendor`` attribute.
        """
        from trigger import twister
        self.execute = twister.execute.__get__(self, self.__class__)
        self.connect = twister.connect.__get__(self, self.__class__)

    def _populate_acls(self, aclsdb=None):
        """
        Populate the associated ACLs for this device.

        :param aclsdb:
            An `~trigger.acl.db.AclsDB` object.
        """
        if not aclsdb:
            return None

        acls_dict = aclsdb.get_acl_dict(self)
        self.explicit_acls = acls_dict['explicit']
        self.implicit_acls = acls_dict['implicit']
        self.acls = acls_dict['all']

    def __str__(self):
        return self.nodeName

    def __repr__(self):
        return "<NetDevice: %s>" % self.nodeName

    def __cmp__(self, other):
        if self.nodeName > other.nodeName:
            return 1
        elif self.nodeName < other.nodeName:
            return -1
        else:
            return 0

    @property
    def bounce(self):
        return changemgmt.bounce(self)

    @property
    def shortName(self):
        return self.nodeName.split('.', 1)[0]

    def allowable(self, action, when=None):
        """
        Return whether it's okay to perform the specified ``action``.

        False means a bounce window conflict. For now ``'load-acl'`` is the
        only valid action and moratorium status is not checked.

        :param action:
            The action to check.

        :param when:
            A datetime object.
        """
        assert action == 'load-acl'
        return self.bounce.status(when) == changemgmt.BounceStatus('green')

    def next_ok(self, action, when=None):
        """
        Return the next time at or after the specified time (default now)
        that it will be ok to perform the specified action.

        :param action:
            The action to check.

        :param when:
            A datetime object.
        """
        assert action == 'load-acl'
        return self.bounce.next_ok(changemgmt.BounceStatus('green'), when)

    def is_router(self):
        """Am I a router?"""
        return self.deviceType == 'ROUTER'

    def is_switch(self):
        """Am I a switch?"""
        return self.deviceType == 'SWITCH'

    def is_firewall(self):
        """Am I a firewall?"""
        return self.deviceType == 'FIREWALL'

    def is_netscaler(self):
        """Am I a NetScaler?"""
        return all([self.is_switch(), self.vendor=='citrix'])

    def is_netscreen(self):
        """Am I a NetScreen running ScreenOS?"""
        return all([self.is_firewall(),
                    self.vendor in ('juniper', 'netscreen')])

    def is_ioslike(self):
        """
        Am I an IOS-like device (as determined by :settings:`IOSLIKE_VENDORS`)?
        """
        return self.vendor in settings.IOSLIKE_VENDORS

    def is_brocade_vdx(self):
        """
        Am I a Brocade VDX switch?

        This is used to account for the disparity between the Brocade FCX
        switches (which behave like Foundry devices) and the Brocade VDX
        switches (which behave differently from classic Foundry devices).
        """
        if hasattr(self, '_is_brocade_vdx'):
            return self._is_brocade_vdx

        if not (self.vendor == 'brocade' and self.is_switch()):
            self._is_brocade_vdx = False
            return False

        if self.make is not None:
            self._is_brocade_vdx = 'vdx' in self.make.lower()
        return self._is_brocade_vdx

    def _ssh_enabled(self, disabled_mapping):
        """Check whether vendor/type is enabled against the given mapping."""
        disabled_types = disabled_mapping.get(self.vendor.name, [])
        return self.deviceType not in disabled_types

    def has_ssh(self):
        """Am I even listening on SSH?"""
        return network.test_ssh(self.nodeName)

    def _can_ssh(self, method):
        """
        Am I enabled to use SSH for the given method in Trigger settings, and
        if so do I even have SSH?

        :param method: One of ('pty', 'async')
        """
        METHOD_MAP = {
            'pty': settings.SSH_PTY_DISABLED,
            'async': settings.SSH_ASYNC_DISABLED,
        }
        assert method in METHOD_MAP
        method_enabled = self._ssh_enabled(METHOD_MAP[method])

        return method_enabled and self.has_ssh()

    def can_ssh_async(self):
        """Am I enabled to use SSH async?"""
        return self._can_ssh('async')

    def can_ssh_pty(self):
        """Am I enabled to use SSH pty?"""
        return self._can_ssh('pty')

    def is_reachable(self):
        """Do I respond to a ping?"""
        return network.ping(self.nodeName)

    def dump(self):
        """Prints details for a device."""
        dev = self
        print
        print '\tHostname:         ', dev.nodeName
        print '\tOwning Org.:      ', dev.owner
        print '\tOwning Team:      ', dev.owningTeam
        print '\tOnCall Team:      ', dev.onCallName
        print
        print '\tVendor:           ', '%s (%s)' % (dev.vendor.title, dev.manufacturer)
        #print '\tManufacturer:     ', dev.manufacturer
        print '\tMake:             ', dev.make
        print '\tModel:            ', dev.model
        print '\tType:             ', dev.deviceType
        print '\tLocation:         ', dev.site, dev.room, dev.coordinate
        print
        print '\tProject:          ', dev.projectName
        print '\tSerial:           ', dev.serialNumber
        print '\tAsset Tag:        ', dev.assetID
        print '\tBudget Code:      ', '%s (%s)' % (dev.budgetCode, dev.budgetName)
        print
        print '\tAdmin Status:     ', dev.adminStatus
        print '\tLifecycle Status: ', dev.lifecycleStatus
        print '\tOperation Status: ', dev.operationStatus
        print '\tLast Updated:     ', dev.lastUpdate
        print

class Vendor(object):
    """
    Map a manufacturer name to Trigger's canonical name.

    Given a manufacturer name like 'CISCO SYSTEMS', this will attempt to map it
    to the canonical vendor name specified in ``settings.VENDOR_MAP``. If this
    can't be done, attempt to split the name up ('CISCO, 'SYSTEMS') and see if
    any of the words map. An exception is raised as a last resort.

    This exposes a normalized name that can be used in the event of a
    multi-word canonical name.
    """
    def __init__(self, manufacturer=None):
        """
        :param manufacturer:
            The literal or "internal" name for a vendor that is to be mapped to
            its canonical name.
        """
        if manufacturer is None:
            raise SyntaxError('You must specify a `manufacturer` name')

        self.manufacturer = manufacturer
        self.name = self.determine_vendor(manufacturer)
        self.title = self.name.title()
        self.prompt_pattern = self._get_prompt_pattern(self.name)

    def determine_vendor(self, manufacturer):
        """Try to turn the provided vendor name into the cname."""
        vendor = settings.VENDOR_MAP.get(manufacturer)
        if vendor is None:
            mparts = [w for w in manufacturer.lower().split()]
            for word in mparts:
                if word in settings.SUPPORTED_VENDORS:
                    vendor = word
                    break
                else:
                    # Safe fallback to first word
                    vendor = mparts[0]

        return vendor

    def _get_prompt_pattern(self, vendor, prompt_patterns=None):
        """
        Map the vendor name to the appropriate ``prompt_pattern`` defined in
        :setting:`PROMPT_PATTERNS`.
        """
        if prompt_patterns is None:
            prompt_patterns = settings.PROMPT_PATTERNS

        # Try to get it by vendor
        pat = prompt_patterns.get(vendor)
        if pat is not None:
            return pat

        # Try to map it by IOS-like vendors...
        if vendor in settings.IOSLIKE_VENDORS:
            return settings.IOSLIKE_PROMPT_PAT

        # Or fall back to the default
        return settings.DEFAULT_PROMPT_PAT

    @property
    def normalized(self):
        """Return the normalized name for the vendor."""
        return self.name.replace(' ', '_').lower()

    def __str__(self):
        return self.name

    def __repr__(self):
        return '<%s: %s>' % (self.__class__.__name__, self.title)

    def __eq__(self, other):
        return self.name.__eq__(Vendor(str(other)).name)

    def __contains__(self, other):
        return self.name.__contains__(Vendor(str(other)).name)

    def __hash__(self):
        return hash(self.name)

    def lower(self):
        return self.normalized

_vendor_registry = {}
def vendor_factory(vendor_name):
    """
    Given a full name of a vendor, retrieve or create the canonical
    `~trigger.netdevices.Vendor` object.

    Vendor instances are cached to improve startup speed.

    :param vendor_name:
        The vendor's full manufacturer name (e.g. 'CISCO SYSTEMS')
    """
    return _vendor_registry.setdefault(vendor_name, Vendor(vendor_name))


class NetDevices(DictMixin):
    """
    Returns an immutable Singleton dictionary of
    `~trigger.netdevices.NetDevice` objects.

    By default it will only return devices for which
    ``adminStatus=='PRODUCTION'``.

    There are hardly any use cases where ``NON-PRODUCTION`` devices are needed,
    and it can cause real bugs of two sorts:

      1. trying to contact unreachable devices and reporting spurious failures,
      2. hot spares with the same ``nodeName``.

    You may override this by passing ``production_only=False``.
    """
    _Singleton = None

    class _actual(object):
        """
        This is the real class that stays active upon instantiation. All
        attributes are inherited by NetDevices from this object. This means you
        do NOT reference ``_actual`` itself, and instead call the methods from
        the parent object.

        Right::

            >>> nd = NetDevices()
            >>> nd.search('fw')
            [<NetDevice: fw1-xyz.net.aol.com>]

        Wrong::

            >>> nd._actual.search('fw')
            Traceback (most recent call last):
              File "<stdin>", line 1, in <module>
            TypeError: unbound method match() must be called with _actual
            instance as first argument (got str instance instead)
        """
        def __init__(self, production_only, with_acls):
            self._dict = {}
            _populate(netdevices=self._dict,
                      data_source=settings.NETDEVICES_SOURCE,
                      production_only=production_only, with_acls=with_acls)

        def __getitem__(self, key):
            return self._dict[key]

        def keys(self):
            return self._dict.keys()

        def find(self, key):
            """
            Return either the exact nodename, or a unique dot-delimited
            prefix.  For example, if there is a node 'test1-abc.net.aol.com',
            then any of find('test1-abc') or find('test1-abc.net') or
            find('test1-abc.net.aol.com') will match, but not find('test1').

            :param string key: Hostname prefix to find.
            :returns: NetDevice object
            """
            if key in self._dict:
                return self._dict[key]

            matches = [x for x in self._dict.keys() if x.startswith(key+'.')]

            if matches:
                return self._dict[matches[0]]
            raise KeyError(key)

        def all(self):
            """Returns all NetDevice objects."""
            return self._dict.values()

        def search(self, token, field='nodeName'):
            """
            Returns a list of NetDevice objects where other is in
            ``dev.nodeName``. The getattr call in the search will allow a
            ``AttributeError`` from a bogus field lookup so that you
            don't get an empty list thinking you performed a legit query.

            For example, this::

                >>> field = 'bacon'
                >>> [x for x in nd.all() if 'ash' in getattr(x, field)]
                Traceback (most recent call last):
                File "<stdin>", line 1, in <module>
                AttributeError: 'NetDevice' object has no attribute 'bacon'

            Is better than this::

                >>> [x for x in nd.all() if 'ash' in getattr(x, field, '')]
                []

            Because then you know that 'bacon' isn't a field you can search on.

            :param string token: Token to search match on in @field
            :param string field: The field to match on when searching
            :returns: List of NetDevice objects
            """
            # We could actually just make this call match() to make this
            # case-insensitive as well. But we won't yet because of possible
            # implications in outside dependencies.
            #return self.match(**{field:token})

            return [x for x in self.all() if token in getattr(x, field)]

        def match(self, **kwargs):
            """
            Attempt to match values to all keys in @kwargs by dynamically
            building a list comprehension. Will throw errors if the keys don't
            match legit NetDevice attributes.

            Keys and values are case IN-senstitive. Matches against non-string
            values will FAIL.

            Example by reference::

                >>> nd = NetDevices()
                >>> myargs = {'onCallName':'Data Center', 'model':'FCSLB'}
                >>> mydevices = nd(**myargs)

            Example by keyword arguments::

                >>> mydevices = nd(oncallname='data center', model='fcslb')

            :returns: List of NetDevice objects
            """
            # Only build the lower-to-regular mapping once per instance and
            # only on the first time .match() is called.
            if not hasattr(self, '_device_key_map'):
                mydev = self.all()[0]
                dev_data = vars(mydev)
                key_map = {}
                for key in dev_data:
                    key_map[key.lower()] = key

                self._device_key_map = key_map

            def attr(key):
                """Helper function for the lowercase to regular attribute mapping."""
                return self._device_key_map[key]

            # Here we build a list comprehension and then eval it at the end.
            query_prefix = "[dev for dev in self.all() if "
            query_suffix = "]"
            template = "'%s'.lower() in getattr(dev, attr('%s')).lower()"
            list_body = ' and '.join(template % (v,k.lower()) for k,v in kwargs.iteritems())
            list_comp = query_prefix + list_body + query_suffix

            # This was for the case-sensitive version
            #template = "'%s' in dev.%s"
            #list_body = ' and '.join(template % (v,k) for k,v in kwargs.iteritems())

            return eval(list_comp)

        def get_devices_by_type(self, devtype):
            """
            Returns a list of NetDevice objects with deviceType matching type.

            Known deviceTypes: ['FIREWALL', 'ROUTER', 'SWITCH']
            """
            return [x for x in self._dict.values() if x.deviceType == devtype]

        def list_switches(self):
            """Returns a list of NetDevice objects with deviceType of SWITCH"""
            return self.get_devices_by_type('SWITCH')

        def list_routers(self):
            """Returns a list of NetDevice objects with deviceType of ROUTER"""
            return self.get_devices_by_type('ROUTER')

        def list_firewalls(self):
            """Returns a list of NetDevice objects with deviceType of FIREWALL"""
            return self.get_devices_by_type('FIREWALL')

    def __init__(self, production_only=True, with_acls=None):
        """
        :param production_only:
            Whether to require devices to have ``adminStatus=='PRODUCTION'``.
        """
        if with_acls is None:
            with_acls = settings.WITH_ACLS
        if NetDevices._Singleton is None:
            NetDevices._Singleton = NetDevices._actual(production_only=production_only,
                                                       with_acls=with_acls)

    def __getattr__(self, attr):
        return getattr(NetDevices._Singleton, attr)

    def __setattr__(self, attr, value):
        return setattr(NetDevices._Singleton, attr, value)<|MERGE_RESOLUTION|>--- conflicted
+++ resolved
@@ -208,28 +208,20 @@
         if data is not None:
             self._populate_data(data)
 
-<<<<<<< HEAD
-=======
+        # Cleanup the attributes (strip whitespace, lowercase values, etc.)
+        self._cleanup_attributes()
+
+        # Map the manufacturer name to a Vendor object that has extra sauce
+        if self.manufacturer is not None:
+            self.vendor = vendor_factory(self.manufacturer)
+
+        # Use the vendor to populate the deviceType if it's not set already
+        if self.deviceType is None:
+            self._populate_deviceType()
+
         # ACLs (defaults to empty sets)
         self.explicit_acls = self.implicit_acls = self.acls = self.bulk_acls = set()
         if with_acls:
-            self._populate_acls(aclsdb=with_acls)
-
->>>>>>> 50b2d3dd
-        # Cleanup the attributes (strip whitespace, lowercase values, etc.)
-        self._cleanup_attributes()
-
-        # Map the manufacturer name to a Vendor object that has extra sauce
-        if self.manufacturer is not None:
-            self.vendor = vendor_factory(self.manufacturer)
-
-        # Use the vendor to populate the deviceType if it's not set already
-        if self.deviceType is None:
-            self._populate_deviceType()
-
-        # ACLs (defaults to empty sets)
-        self.explicit_acls = self.implicit_acls = self.acls = self.bulk_acls = set()
-        if with_acls is not None:
             self._populate_acls(aclsdb=with_acls)
 
         # Bind the correct execute/connect methods based on deviceType
