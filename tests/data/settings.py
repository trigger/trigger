--- conflicted
+++ resolved
@@ -29,8 +29,4 @@
                               os.path.join(PREFIX, 'autoacl.py'))
 BOUNCE_FILE = os.environ.get('BOUNCE_FILE', os.path.join(PREFIX, 'bounce.py'))
 
-<<<<<<< HEAD
 TEXTFSM_TEMPLATE_DIR = os.getenv('TEXTFSM_TEMPLATE_DIR', os.path.join(PREFIX, 'vendor/ntc_templates'))
-=======
-TEXTFSM_TEMPLATE_DIR = os.getenv('TEXTFSM_TEMPLATE_DIR', os.path.join(PREFIX, 'vendor/ntc_templates'))
->>>>>>> 421f3a98
